(ns backtype.storm.daemon.supervisor
  (:use [backtype.storm bootstrap])
  (:use [backtype.storm.daemon common])
  (:require [backtype.storm.daemon [worker :as worker]])
  (:gen-class))

(bootstrap)

(defmulti download-storm-code cluster-mode)
(defmulti launch-worker cluster-mode)

;; used as part of a map from port to this
(defrecord LocalAssignment [storm-id task-ids])

(defprotocol SupervisorDaemon
  (get-id [this])
  (get-conf [this])
  (shutdown-all-workers [this])
  )


(defn- read-my-tasks [storm-cluster-state storm-id supervisor-id callback]
  (let [assignment (.assignment-info storm-cluster-state storm-id callback)
        my-tasks (filter (fn [[_ [node _]]] (= node supervisor-id))
                         (:task->node+port assignment))
        port-tasks (apply merge-with
                          concat
                          (for [[task-id [_ port]] my-tasks]
                            {port [task-id]}
                            ))]
    (into {} (for [[port task-ids] port-tasks]
               ;; need to cast to int b/c it might be a long (due to how yaml parses things)
               [(int port) (LocalAssignment. storm-id task-ids)]
               ))
    ))

(defn- read-assignments
  "Returns map from port to struct containing :storm-id and :task-ids and :master-code-dir"
  [storm-cluster-state supervisor-id callback]
  (let [storm-ids (.assignments storm-cluster-state callback)]
    (apply merge-with
           (fn [& ignored]
             (throw (RuntimeException.
                     "Should not have multiple storms assigned to one port")))
           (dofor [sid storm-ids] (read-my-tasks storm-cluster-state sid supervisor-id callback))
           )))

(defn- read-storm-code-locations
  [storm-cluster-state callback]
  (let [storm-ids (.assignments storm-cluster-state callback)]
    (into {}
      (dofor [sid storm-ids]
        [sid (:master-code-dir (.assignment-info storm-cluster-state sid callback))]
        ))
    ))


(defn- read-downloaded-storm-ids [conf]
  (read-dir-contents (supervisor-stormdist-root conf))
  )

(defn read-worker-heartbeat [conf id]
  (let [local-state (worker-state conf id)]
    (.get local-state LS-WORKER-HEARTBEAT)
    ))


(defn my-worker-ids [conf]
  (read-dir-contents (worker-root conf)))

(defn read-worker-heartbeats
  "Returns map from worker id to heartbeat"
  [conf]
  (let [ids (my-worker-ids conf)]
    (into {}
      (dofor [id ids]
        [id (read-worker-heartbeat conf id)]))
    ))


(defn matches-an-assignment? [worker-heartbeat assigned-tasks]
  (let [local-assignment (assigned-tasks (:port worker-heartbeat))]
    (and local-assignment
         (= (:storm-id worker-heartbeat) (:storm-id local-assignment))
         (= (set (:task-ids worker-heartbeat)) (set (:task-ids local-assignment))))
    ))

(defn read-allocated-workers
  "Returns map from worker id to worker heartbeat. if the heartbeat is nil, then the worker is dead (timed out or never wrote heartbeat)"
  [conf local-state assigned-tasks]
  (let [now (current-time-secs)
        id->heartbeat (read-worker-heartbeats conf)
        approved-ids (set (keys (.get local-state LS-APPROVED-WORKERS)))]
    (into
     {}
     (dofor [[id hb] id->heartbeat]
            (let [state (cond
                         (or (not (contains? approved-ids id))
                             (not (matches-an-assignment? hb assigned-tasks)))
                           :disallowed
                         (not hb)
                           :not-started
                         (> (- now (:time-secs hb))
                            (conf SUPERVISOR-WORKER-TIMEOUT-SECS))
                           :timed-out
                         true
                           :valid)]
              (log-debug "Worker " id " is " state ": " (pr-str hb) " at supervisor time-secs " now)
              [id [state hb]]
              ))
     )))

(defn- wait-for-worker-launch [conf id start-time]
  (let [state (worker-state conf id)]    
    (loop []
      (let [hb (.get state LS-WORKER-HEARTBEAT)]
        (when (and
               (not hb)
               (<
                (- (current-time-secs) start-time)
                (conf SUPERVISOR-WORKER-START-TIMEOUT-SECS)
                ))
          (log-message id " still hasn't started")
          (Time/sleep 500)
          (recur)
          )))
    (when-not (.get state LS-WORKER-HEARTBEAT)
      (log-message "Worker " id " failed to start")
      )))

(defn- wait-for-workers-launch [conf ids]
  (let [start-time (current-time-secs)]
    (doseq [id ids]
      (wait-for-worker-launch conf id start-time))
    ))

(defn generate-supervisor-id []
  (uuid))

(defn try-cleanup-worker [conf id]
  (try
    (rmr (worker-heartbeats-root conf id))
    ;; this avoids a race condition with worker or subprocess writing pid around same time
    (rmpath (worker-pids-root conf id))
    (rmpath (worker-root conf id))
  (catch RuntimeException e
    (log-error e "Failed to cleanup worker " id ". Will retry later")
    )))

(defn shutdown-worker [conf supervisor-id id worker-thread-pids-atom]
  (log-message "Shutting down " supervisor-id ":" id)
  (let [pids (read-dir-contents (worker-pids-root conf id))
        thread-pid (@worker-thread-pids-atom id)]
    (when thread-pid
      (psim/kill-process thread-pid))
    (doseq [pid pids]
      (ensure-process-killed! pid)
      (rmpath (worker-pid-path conf id pid))
      )
    (try-cleanup-worker conf id))
  (log-message "Shut down " supervisor-id ":" id))

;; in local state, supervisor stores who its current assignments are
;; another thread launches events to restart any dead processes if necessary
(defserverfn mk-supervisor [conf shared-context]
  (log-message "Starting Supervisor with conf " conf)
  (FileUtils/cleanDirectory (File. (supervisor-tmp-dir conf)))
  (let [active (atom true)
        uptime (uptime-computer)
        worker-thread-pids-atom (atom {})
        storm-cluster-state (cluster/mk-storm-cluster-state conf)
        local-state (supervisor-state conf)
        my-hostname (local-hostname)
        supervisor-id (if-let [id (.get local-state LS-ID)] id (generate-supervisor-id))
        _ (.put local-state LS-ID supervisor-id)
        [event-manager processes-event-manager :as managers] [(event/event-manager false) (event/event-manager false)]
        sync-processes (fn []
                         (let [assigned-tasks (defaulted (.get local-state LS-LOCAL-ASSIGNMENTS) {})
                               allocated (read-allocated-workers conf local-state assigned-tasks)
                               keepers (filter-val
                                        (fn [[state _]] (= state :valid))
                                        allocated)
                               keep-ports (set (for [[id [_ hb]] keepers] (:port hb)))
                               reassign-tasks (select-keys-pred (complement keep-ports) assigned-tasks)
                               new-worker-ids (into
                                               {}
                                               (for [port (keys reassign-tasks)]
                                                 [port (uuid)]))
                               ]
                           ;; 1. to kill are those in allocated that are dead or disallowed
                           ;; 2. kill the ones that should be dead
                           ;;     - read pids, kill -9 and individually remove file
                           ;;     - rmr heartbeat dir, rmdir pid dir, rmdir id dir (catch exception and log)
                           ;; 3. of the rest, figure out what assignments aren't yet satisfied
                           ;; 4. generate new worker ids, write new "approved workers" to LS
                           ;; 5. create local dir for worker id
                           ;; 5. launch new workers (give worker-id, port, and supervisor-id)
                           ;; 6. wait for workers launch
                           
                           (log-debug "Syncing processes")
                           (log-debug "Assigned tasks: " assigned-tasks)
                           (log-debug "Allocated: " allocated)
                           (doseq [[id [state heartbeat]] allocated]
                             (when (not= :valid state)
                               (log-message
                                "Shutting down and clearing state for id " id
                                ". State: " state
                                ", Heartbeat: " (pr-str heartbeat))
                               (shutdown-worker conf supervisor-id id worker-thread-pids-atom)
                               ))
                           (doseq [id (vals new-worker-ids)]
                             (local-mkdirs (worker-pids-root conf id)))
                           (.put local-state LS-APPROVED-WORKERS
                                 (merge
                                  (select-keys (.get local-state LS-APPROVED-WORKERS)
                                               (keys keepers))
                                  (zipmap (vals new-worker-ids) (keys new-worker-ids))
                                  ))
                           (wait-for-workers-launch
                            conf
                            (dofor [[port assignment] reassign-tasks]
                              (let [id (new-worker-ids port)]
                                (log-message "Launching worker with assignment "
                                             (pr-str assignment)
                                             " for this supervisor "
                                             supervisor-id
                                             " on port "
                                             port
                                             " with id "
                                             id
                                             )
                                (launch-worker conf
                                               shared-context
                                               (:storm-id assignment)
                                               supervisor-id
                                               port
                                               id
                                               worker-thread-pids-atom)
                                id)))
                           ))
        synchronize-supervisor (fn this []
                                 (let [sync-callback (fn [& ignored] (.add event-manager this))
                                       storm-code-map (read-storm-code-locations storm-cluster-state sync-callback)
                                       assigned-storm-ids (set (keys storm-code-map))
                                       downloaded-storm-ids (set (read-downloaded-storm-ids conf))
                                       new-assignment (read-assignments
                                                        storm-cluster-state
                                                        supervisor-id
                                                        sync-callback)]
                                   (log-debug "Synchronizing supervisor")
                                   (log-debug "Storm code map: " storm-code-map)
                                   (log-debug "Downloaded storm ids: " downloaded-storm-ids)
                                   (log-debug "New assignment: " new-assignment)
                                   ;; download code first
                                   ;; This might take awhile
                                   ;;   - should this be done separately from usual monitoring?
                                   ;; should we only download when storm is assigned to this supervisor?
                                   (doseq [[storm-id master-code-dir] storm-code-map]
                                     (when-not (downloaded-storm-ids storm-id)
                                       (log-message "Downloading code for storm id "
                                          storm-id
                                          " from "
                                          master-code-dir)
                                       (download-storm-code conf storm-id master-code-dir)
                                       (log-message "Finished downloading code for storm id "
                                          storm-id
                                          " from "
                                          master-code-dir)
                                       ))
                                   ;; remove any downloaded code that's no longer assigned or active
                                   (doseq [storm-id downloaded-storm-ids]
                                     (when-not (assigned-storm-ids storm-id)
                                       (log-message "Removing code for storm id "
                                                    storm-id)
                                       (rmr (supervisor-stormdist-root conf storm-id))
                                       ))
                                   (log-debug "Writing new assignment "
                                              (pr-str new-assignment))
                                   (.put local-state
                                         LS-LOCAL-ASSIGNMENTS
                                         new-assignment
                                         )
                                   (.add processes-event-manager sync-processes)
                                   ))
        heartbeat-fn (fn [] (.supervisor-heartbeat!
                               storm-cluster-state
                               supervisor-id
                               (SupervisorInfo. (current-time-secs)
                                                my-hostname
                                                (conf SUPERVISOR-SLOTS-PORTS)
                                                (uptime))))
        _ (heartbeat-fn)
        ;; should synchronize supervisor so it doesn't launch anything after being down (optimization)
        threads (concat
                  [(async-loop
                     (fn []
                       (heartbeat-fn)
                       (when @active (conf SUPERVISOR-HEARTBEAT-FREQUENCY-SECS))
                       )
                     :priority Thread/MAX_PRIORITY)]
                   ;; This isn't strictly necessary, but it doesn't hurt and ensures that the machine stays up
                   ;; to date even if callbacks don't all work exactly right
                   (when (conf SUPERVISOR-ENABLE)
                     [(async-loop
                       (fn []
                         (.add event-manager synchronize-supervisor)
                         (when @active 10)
                         ))
                      (async-loop
                         (fn []
                           (.add processes-event-manager sync-processes)
                           (when @active (conf SUPERVISOR-MONITOR-FREQUENCY-SECS))
                           )
                         :priority Thread/MAX_PRIORITY)]))]
    (log-message "Starting supervisor with id " supervisor-id " at host " my-hostname)
    (reify
     Shutdownable
     (shutdown [this]
               (log-message "Shutting down supervisor " supervisor-id)
               (reset! active false)
               (doseq [t threads]
                 (.interrupt t)
                 (.join t))
               (.shutdown event-manager)
               (.shutdown processes-event-manager)
               (.disconnect storm-cluster-state))
     SupervisorDaemon
     (get-conf [this]
       conf)
     (get-id [this]
       supervisor-id )
     (shutdown-all-workers [this]
       (let [ids (my-worker-ids conf)]
         (doseq [id ids]
           (shutdown-worker conf supervisor-id id worker-thread-pids-atom)
           )))
     DaemonCommon
     (waiting? [this]
       (or (not @active)
           (and
            (every? (memfn sleeping?) threads)
            (every? (memfn waiting?) managers)))
           ))))

(defn kill-supervisor [supervisor]
  (.shutdown supervisor)
  )

;; distributed implementation

(defmethod download-storm-code
    :distributed [conf storm-id master-code-dir]
    ;; Downloading to permanent location is atomic
    (let [tmproot (str (supervisor-tmp-dir conf) "/" (uuid))
          stormroot (supervisor-stormdist-root conf storm-id)]
      (FileUtils/forceMkdir (File. tmproot))
      
      (Utils/downloadFromMaster conf (master-stormjar-path master-code-dir) (supervisor-stormjar-path tmproot))
      (Utils/downloadFromMaster conf (master-stormcode-path master-code-dir) (supervisor-stormcode-path tmproot))
      (Utils/downloadFromMaster conf (master-stormconf-path master-code-dir) (supervisor-stormconf-path tmproot))
      (extract-dir-from-jar (supervisor-stormjar-path tmproot) RESOURCES-SUBDIR tmproot)
      (FileUtils/moveDirectory (File. tmproot) (File. stormroot))
      ))


(defmethod launch-worker
    :distributed [conf shared-context storm-id supervisor-id port worker-id worker-thread-pids-atom]
    (let [stormroot (supervisor-stormdist-root conf storm-id)
          stormjar (supervisor-stormjar-path stormroot)
          storm-conf (read-supervisor-storm-conf conf storm-id)
          classpath (add-to-classpath (current-classpath) [stormjar])
          childopts (.replaceAll (str (conf WORKER-CHILDOPTS) " " (storm-conf TOPOLOGY-WORKER-CHILDOPTS))
                                 "%ID%"
                                 (str port))
          logfilename (str "worker-" port ".log")
          command (str "java -server " childopts
                       " -Djava.library.path=" (conf JAVA-LIBRARY-PATH)
                       " -Dlogfile.name=" logfilename
                       " -Dlog4j.configuration=storm.log.properties"
                       " -cp " classpath " backtype.storm.daemon.worker "
                       storm-id " " supervisor-id " " port " " worker-id)]
      (log-message "Launching worker with command: " command)
      (launch-process command :environment {"LD_LIBRARY_PATH" (conf JAVA-LIBRARY-PATH)})
      ))

;; local implementation

(defn resources-jar []
  (->> (.split (current-classpath) File/pathSeparator)
       (filter #(.endsWith  % ".jar"))
       (filter #(zip-contains-dir? % RESOURCES-SUBDIR))
       first ))

(defmethod download-storm-code
    :local [conf storm-id master-code-dir]
  (let [stormroot (supervisor-stormdist-root conf storm-id)]
      (FileUtils/copyDirectory (File. master-code-dir) (File. stormroot))
      (let [classloader (.getContextClassLoader (Thread/currentThread))
<<<<<<< HEAD
            ;; TODO: should detect if it was run with "storm jar" and copy or extract appropriately
=======
            resources-jar (resources-jar)
>>>>>>> 25294526
            url (.getResource classloader RESOURCES-SUBDIR)
            target-dir (str stormroot "/" RESOURCES-SUBDIR)]
            (cond
              resources-jar
              (do
                (log-message "Extracting resources from jar at " resources-jar " to " target-dir)
                (extract-dir-from-jar resources-jar RESOURCES-SUBDIR stormroot))
              url
              (do
                (log-message "Copying resources at " (str url) " to " target-dir)
                (FileUtils/copyDirectory (File. (.getFile url)) (File. target-dir))
                ))
            )))

(defmethod launch-worker
    :local [conf shared-context storm-id supervisor-id port worker-id worker-thread-pids-atom]
    (let [pid (uuid)
          worker (worker/mk-worker conf shared-context storm-id supervisor-id port worker-id)]
      (psim/register-process pid worker)
      (swap! worker-thread-pids-atom assoc worker-id pid)
      ))

(defn -main []
  (let [conf (read-storm-config)]
    (validate-distributed-mode! conf)
    (mk-supervisor conf nil)))<|MERGE_RESOLUTION|>--- conflicted
+++ resolved
@@ -396,11 +396,7 @@
   (let [stormroot (supervisor-stormdist-root conf storm-id)]
       (FileUtils/copyDirectory (File. master-code-dir) (File. stormroot))
       (let [classloader (.getContextClassLoader (Thread/currentThread))
-<<<<<<< HEAD
-            ;; TODO: should detect if it was run with "storm jar" and copy or extract appropriately
-=======
             resources-jar (resources-jar)
->>>>>>> 25294526
             url (.getResource classloader RESOURCES-SUBDIR)
             target-dir (str stormroot "/" RESOURCES-SUBDIR)]
             (cond
