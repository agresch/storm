Master Branch:  
[![Travis CI](https://travis-ci.org/apache/storm.svg?branch=master)](https://travis-ci.org/apache/storm)
[![Maven Version](https://maven-badges.herokuapp.com/maven-central/org.apache.storm/storm-core/badge.svg)](http://search.maven.org/#search|gav|1|g:"org.apache.storm"%20AND%20a:"storm-core")
 
Storm is a distributed realtime computation system. Similar to how Hadoop provides a set of general primitives for doing batch processing, Storm provides a set of general primitives for doing realtime computation. Storm is simple, can be used with any programming language, [is used by many companies](http://storm.apache.org/documentation/Powered-By.html), and is a lot of fun to use!

The [Rationale page](http://storm.apache.org/documentation/Rationale.html) explains what Storm is and why it was built. [This presentation](http://vimeo.com/40972420) is also a good introduction to the project.

Storm has a website at [storm.apache.org](http://storm.apache.org). Follow [@stormprocessor](https://twitter.com/stormprocessor) on Twitter for updates on the project.

## Documentation

Documentation and tutorials can be found on the [Storm website](http://storm.apache.org/documentation/Home.html).

Developers and contributors should also take a look at our [Developer documentation](DEVELOPER.md).


## Getting help

__NOTE:__ The google groups account storm-user@googlegroups.com is now officially deprecated in favor of the Apache-hosted user/dev mailing lists.

### Storm Users
Storm users should send messages and subscribe to [user@storm.apache.org](mailto:user@storm.apache.org).

You can subscribe to this list by sending an email to [user-subscribe@storm.apache.org](mailto:user-subscribe@storm.apache.org). Likewise, you can cancel a subscription by sending an email to [user-unsubscribe@storm.apache.org](mailto:user-unsubscribe@storm.apache.org).

You can also [browse the archives of the storm-user mailing list](http://mail-archives.apache.org/mod_mbox/storm-user/).

### Storm Developers
Storm developers should send messages and subscribe to [dev@storm.apache.org](mailto:dev@storm.apache.org).

You can subscribe to this list by sending an email to [dev-subscribe@storm.apache.org](mailto:dev-subscribe@storm.apache.org). Likewise, you can cancel a subscription by sending an email to [dev-unsubscribe@storm.apache.org](mailto:dev-unsubscribe@storm.apache.org).

You can also [browse the archives of the storm-dev mailing list](http://mail-archives.apache.org/mod_mbox/storm-dev/).

<<<<<<< HEAD
Storm developers who would want to track the JIRA issues should subscribe to [issues@storm.apache.org](mailto:issues@storm.apache.org).

You can subscribe to this list by sending an email to [issues-subscribe@storm.apache.org](mailto:issues-subscribe@storm.apache.org). Likewise, you can cancel a subscription by sending an email to [issues-unsubscribe@storm.apache.org](mailto:issues-unsubscribe@storm.apache.org).

You can view the archives of the mailing list [here](http://mail-archives.apache.org/mod_mbox/storm-issues/).
=======
### Issue tracker
In case you want to rise a bug/feature or propose an idea, please use [Apache Jira](https://issues.apache.org/jira/projects/STORM)
>>>>>>> c4760f24

### Which list should I send/subscribe to?
If you are using a pre-built binary distribution of Storm, then chances are you should send questions, comments, storm-related announcements, etc. to [user@storm.apache.org](mailto:user@storm.apache.org).

If you are building storm from source, developing new features, or otherwise hacking storm source code, then [dev@storm.apache.org](mailto:dev@storm.apache.org) is more appropriate.

If you are committers and/or PMCs, or contributors looking for following up and participating development of Storm, then you would want to also subscribe [issues@storm.apache.org](issues@storm.apache.org) in addition to [dev@storm.apache.org](dev@storm.apache.org).

### What will happen with storm-user@googlegroups.com?
All existing messages will remain archived there, and can be accessed/searched [here](https://groups.google.com/forum/#!forum/storm-user).

New messages sent to storm-user@googlegroups.com will either be rejected/bounced or replied to with a message to direct the email to the appropriate Apache-hosted group.

### IRC
You can also come to the #storm-user room on [freenode](http://freenode.net/). You can usually find a Storm developer there to help you out.

## License

Licensed to the Apache Software Foundation (ASF) under one
or more contributor license agreements.  See the NOTICE file
distributed with this work for additional information
regarding copyright ownership.  The ASF licenses this file
to you under the Apache License, Version 2.0 (the
"License"); you may not use this file except in compliance
with the License.  You may obtain a copy of the License at

  http://www.apache.org/licenses/LICENSE-2.0

Unless required by applicable law or agreed to in writing,
software distributed under the License is distributed on an
"AS IS" BASIS, WITHOUT WARRANTIES OR CONDITIONS OF ANY
KIND, either express or implied.  See the License for the
specific language governing permissions and limitations
under the License.


## Project lead

* Nathan Marz ([@nathanmarz](http://twitter.com/nathanmarz))

## Committers

* James Xu ([@xumingming](https://github.com/xumingming))
* Jason Jackson ([@jason_j](http://twitter.com/jason_j))
* Andy Feng ([@anfeng](https://github.com/anfeng))
* Flip Kromer ([@mrflip](https://github.com/mrflip))
* David Lao ([@davidlao2k](https://github.com/davidlao2k))
* P. Taylor Goetz ([@ptgoetz](https://github.com/ptgoetz))
* Derek Dagit ([@d2r](https://github.com/d2r))
* Robert Evans ([@revans2](https://github.com/revans2))
* Michael G. Noll ([@miguno](https://github.com/miguno))
* Kishor Patil ([@kishorvpatil](https://github.com/kishorvpatil))
* Sriharsha Chintalapani([@harshach](https://github.com/harshach))
* Sean Zhong ([@clockfly] (http://github.com/clockfly))
* Kyle Nusbaum ([@knusbaum](https://github.com/knusbaum))
* Parth Brahmbhatt ([@Parth-Brahmbhatt](https://github.com/Parth-Brahmbhatt))
* Jungtaek Lim ([@HeartSaVioR](https://github.com/HeartSaVioR))
* Aaron Dossett ([@dossett](https://github.com/dossett))
* Matthias J. Sax ([@mjsax](https://github.com/mjsax))
* Arun Mahadevan ([@arunmahadevan](https://github.com/arunmahadevan))
* Boyang Jerry Peng ([@jerrypeng](https://github.com/jerrypeng))
* Zhuo Liu ([@zhuoliu](https://github.com/zhuoliu))
* Haohui Mai ([@haohui](https://github.com/haohui))
* Sanket Chintapalli ([@redsanket](https://github.com/redsanket))
* Longda Feng ([@longda](https://github.com/longdafeng))
* John Fang ([@hustfxj](https://github.com/hustfxj))
* Abhishek Agarwal ([@abhishekagarwal87](https://github.com/abhishekagarwal87))
* Satish Duggana ([@satishd](https://github.com/satishd))
* Xin Wang ([@vesense](https://github.com/vesense))
* Hugo da Cruz Louro ([@hmcl](https://github.com/hmcl))
* Stig Rohde Døssing ([@srdo](https://github.com/srdo/))

## Contributors

* Christopher Bertels ([@bakkdoor](http://twitter.com/bakkdoor))
* Michael Montano ([@michaelmontano](http://twitter.com/michaelmontano))
* Dennis Zhuang ([@killme2008](https://github.com/killme2008))
* Trevor Smith ([@trevorsummerssmith](https://github.com/trevorsummerssmith))
* Ben Hughes ([@schleyfox](https://github.com/schleyfox))
* Alexey Kachayev ([@kachayev](https://github.com/kachayev))
* Haitao Yao ([@haitaoyao](https://github.com/haitaoyao))
* Dan Dillinger ([@ddillinger](https://github.com/ddillinger))
* Kang Xiao ([@xiaokang](https://github.com/xiaokang))
* Gabriel Grant ([@gabrielgrant](https://github.com/gabrielgrant))
* Travis Wellman ([@travisfw](https://github.com/travisfw))
* Kasper Madsen ([@KasperMadsen](https://github.com/KasperMadsen))
* Michael Cetrulo ([@git2samus](https://github.com/git2samus))
* Thomas Jack ([@tomo](https://github.com/tomo))
* Nicolas Yzet ([@nicoo](https://github.com/nicoo))
* Fabian Neumann ([@hellp](https://github.com/hellp))
* Soren Macbeth ([@sorenmacbeth](https://github.com/sorenmacbeth))
* Ashley Brown ([@ashleywbrown](https://github.com/ashleywbrown))
* Guanpeng Xu ([@herberteuler](https://github.com/herberteuler))
* Vinod Chandru ([@vinodc](https://github.com/vinodc))
* Martin Kleppmann ([@ept](https://github.com/ept))
* Evan Chan ([@velvia](https://github.com/velvia))
* Sjoerd Mulder ([@sjoerdmulder](https://github.com/sjoerdmulder))
* Yuta Okamoto ([@okapies](https://github.com/okapies))
* Barry Hart ([@barrywhart](https://github.com/barrywhart))
* Sergey Lukjanov ([@Frostman](https://github.com/Frostman))
* Ross Feinstein ([@rnfein](https://github.com/rnfein))
* Junichiro Takagi ([@tjun](https://github.com/tjun))
* Bryan Peterson ([@Lazyshot](https://github.com/Lazyshot))
* Sam Ritchie ([@sritchie](https://github.com/sritchie))
* Stuart Anderson ([@emblem](https://github.com/emblem))
* Lorcan Coyle ([@lorcan](https://github.com/lorcan))
* Andrew Olson ([@noslowerdna](https://github.com/noslowerdna))
* Gavin Li ([@lyogavin](https://github.com/lyogavin))
* Tudor Scurtu ([@tscurtu](https://github.com/tscurtu))
* Homer Strong ([@strongh](https://github.com/strongh))
* Sean Melody ([@srmelody](https://github.com/srmelody))
* Jake Donham ([@jaked](https://github.com/jaked))
* Ankit Toshniwal ([@ankitoshniwal](https://github.com/ankitoshniwal))
* Adam Lewis ([@supercargo](https://github.com/supercargo))
* Alexander Yerenkow ([@yerenkow](https://github.com/yerenkow))
* Brenden Matthews ([@brndnmtthws](https://github.com/brdnmtthws))
* Bryan Baugher ([@bbaugher](https://github.com/bbaugher))
* Danijel Schiavuzzi ([@dschiavu](https://github.com/dschiavu))
* David James ([@xpe](https://github.com/xpe))
* David Losada ([@tuxpiper](https://github.com/tuxpiper))
* Francois Dang Ngoc ([@darthbear](https://github.com/darthbear))
* Gangrui Li ([@davidlgr](https://github.com/davidlgr))
* John Gilmore ([@jsgilmore](https://github.com/jsgilmore))
* Julien Nioche ([@jnioche](https://github.com/jnioche))
* Muneyuki Noguchi ([@mnogu](https://github.com/mnogu))
* Niels Basjes ([@nielsbasjes](https://github.com/nielsbasjes))
* Padma Priya Chitturi ([PadmaCh](https://issues.apache.org/jira/secure/ViewProfile.jspa?name=PadmaCh))
* Prabeesh K ([@prabeesh](https://github.com/prabeesh))
* Sean Zhong ([@clockfly](https://github.com/clockfly))
* Sriharsha Chintalapani ([@harshach](https://github.com/harshach))
* Srinivas Prasad Gumdelli ([@srinivasgumdelli](https://github.com/srinivasgumdelli))
* Steven Phung ([@stphung](https://github.com/stphung))
* Suresh Srinivas ([@sureshms](https://github.com/sureshms))
* thinker0 ([@thinker0](https://github.com/thinker0))
* Troy Ding ([@troyding](https://github.com/troyding))
* Aaron Zimmerman ([@aaronzimmerman](https://github.com/aaronzimmerman))
* Albert Chu ([@chu11](https://github.com/chu11))
* Krystian Nowak ([@krystiannowak](https://github.com/krystiannowak))
* Parth-Brahmbhatt ([@Parth-Brahmbhatt](https://github.com/Parth-Brahmbhatt))
* Adrian Petrescu ([@apetresc](https://github.com/apetresc))
* DashengJu ([@dashengju](https://github.com/dashengju))
* Li Jiahong ([@Gvain](https://github.com/Gvain))
* Aaron Levin ([@aaronlevin](https://github.com/aaronlevin))
* Masatake Iwasaki ([@iwasakims](https://github.com/iwasakims))
* Milad Fatenejad ([@icksa](https://github.com/icksa))
* Ryan Liu ([@shell0dh](https://github.com/shell0dh))
* Dave Parfitt ([@metadave](https://github.com/metadave))
* Jo Liss ([@joliss](https://github.com/joliss))
* averykhoo ([@averykhoo](https://github.com/averykhoo))
* Curtis Allen ([@curtisallen](https://github.com/curtisallen))
* Raghavendra Nandagopal ([@RaghavendraNandagopal](https://github.com/RaghavendraNandagopal))
* Boris Aksenov ([@miofthena](https://github.com/miofthena))
* Itai Frenkel ([@itaifrenkel](https://github.com/itaifrenkel))
* Naresh Kosgi ([@NareshKosgi](https://github.com/NareshKosgi))
* Sean T Allen ([@SeanTAllen](https://github.com/SeanTAllen))
* Gabriel Ciuloaica ([@devsprint](https://github.com/devsprint))
* wurstmeister ([@wurstmeister](https://github.com/wurstmeister))
* Marc Beitchman ([@mbeitchman](https://github.com/mbeitchman))
* Dan Blanchard ([@dan-blanchard](https://github.com/dan-blanchard))
* Mykhailo "Michael" Pershyn ([@pershyn](https://github.com/pershyn))
* Dave Golombek ([@dgolombek](https://github.com/dgolombek))
* Edison Xu ([@EdisonXu](https://github.com/EdisonXu))
* Ariel Valentin ([@arielvalentin](http://blog.arielvalentin.com/))
* Dane Hammer ([@danehammer](https://github.com/danehammer))
* Christophe Carre' ([@chrisz](https://github.com/chrisz))
* Anya Tchernishov ([@anyatch](https://github.com/anyatch))
* Ahmet DAL ([@javrasya](https://github.com/javrasya))
* Kai Sasaki ([@Lewuathe](https://github.com/Lewuathe))
* Matthew Siegel ([@msiegel07](https://github.com/msiegel07))
* Jun Xia ([@tedxia](https://github.com/tedxia))
* caofangkun ([@caofangkun](https://github.com/caofangkun))
* Mansheng Yang ([@lightyang](https://github.com/lightyang))
* Rick Kilgore ([@rick-kilgore](http://github.com/rick-kilgore))
* 周向涛 ([@taojoe](https://github.com/taojoe))
* Gianmarco De Francisci Morales ([@gdfm](https://github.com/gdfm))
* zhangjinlong ([@BuDongDong](https://github.com/BuDongDong))
* Paul DelRe ([@pdelre](https://github.com/pdelre))
* Zhihui Jiao ([@onlychoice](https://github.com/onlychoice))
* Hari Sekhon ([@harisekhon](https://github.com/harisekhon))
* iBuddha ([@iBuddha](https://github.com/iBuddha))
* Dave Katten ([@dkatten](https://github.com/dkatten))
* Mark Davis ([@markdav](https://github.com/markdav))
* jangie ([@jangie](https://github.com/jangie))
* Hailei Zhang ([@Hailei](https://github.com/Hailei))
* Nikhil Singh ([@snikhil5](https://github.com/snikhil5))
* Paul Poulosky ([@ppoulosk](https://github.com/ppoulosk))
* Brendan W. Lyon ([@lyonbrw](https://github.com/lyonbrw))
* Shyam Rajendran ([@bourneagain](https://github.com/bourneagain))
* Reza Farivar ([@rfarivar](https://github.com/rfarivar))
* Hugo Louro ([@hmcl](https://github.com/hmcl))
* Charles Chan ([@charleswhchan](https://github.com/charleswhchan))
* Chuanlei Ni ([@chuanlei](https://github.com/chuanlei))
* Xingyu Su ([@errordaiwa](https://github.com/errordaiwa))
* Adrian Seungjin Lee ([@sweetest](https://github.com/sweetest))
* Randy Gelhausen ([@randerzander](https://github.com/randerzander))
* Gabor Liptak ([@gliptak](https://github.com/glibtak))
* Yvonne Ironberg ([@YvonneIronberg](https://github.com/YvonneIronberg))
* Li Wang ([@wangli1426](https://github.com/wangli1426))
* Rohan Agarwal ([@rohanag12](https://github.com/rohanag12))
* Alex Panov ([@alexpanov](https://github.com/alexpanov))
* Sanket Reddy ([@redsanket](https://github.com/redsanket))
* Drew Robb ([@drewrobb](https://github.com/drewrobb))
* Frantz Mazoyer ([@fmazoyer](https://github.com/fmazoyer))
* Dean de Bree ([@ddebree](https://github.com/ddebree))
* Renkai Ge ([@Renkai](https://github.com/Renkai))
* Aaron Coburn ([@acoburn](https://github.com/acoburn))
* Rick Kellogg ([@rmkellogg](https://github.com/rmkellogg))
* chenyuzhao ([@danny0405](https://github.com/danny0405))
* Michael Schonfeld ([@schonfeld](https://github.com/schonfeld))
* Erik Weathers ([@erikdw](https://github.com/erikdw))
* Bryan Shell ([@shellbj](https://github.com/shellbj))
* Dmytro Dragan ([@3Dragan](https://github.com/3Dragan))
* Ningyu An ([@jetan9](https://github.com/jetan9))
* Pete Prokopowicz ([@prokopowicz](https://github.com/prokopowicz))
* Priyank Shah ([@priyank5485](https://github.com/priyank5485))
* Joshua Martell ([@jmartell7](https://github.com/jmartell7))
* Matthew Tieman ([@mjtieman](https://github.com/mjtieman))
* Chuck Burgess ([@ashnazg](https://github.com/ashnazg))
* Tom Graves ([@tgravescs](https://github.com/tgravescs))
* Dror Weiss ([@drorweiss](https://github.com/drorweiss))
* Victor Wong ([@victor-wong](https://github.com/victor-wong))
* David Wimsey ([@dwimsey](https://github.com/dwimsey))
* Florian Hussonnois ([@fhussonnois](https://github.com/fhussonnois))
* Ilya Ostrovskiy ([@iostat](https://github.com/iostat))
* Satish Duggana ([@satishd](https://github.com/satishd))
* Seth Ammons ([@sethgrid](https://github.com/sethgrid))
* Aaron Dixon ([@atdixon](https://github.com/atdixon))
* Roshan Naik ([@roshannaik](https://github.com/roshannaik))
* Dan Bahir ([#dbahir](https://github.com/dbahir))
* Alessandro Bellina ([#abellina](https://github.com/abellina))
* Basti Liu ([@basti](https://github.com/bastiliu))
* Jark Wu ([@jark](https://github.com/wuchong))
* Cody Wang ([@unsleepy22](https://github.com/unsleepy22))
* Karthick Duraisamy Soundararaj ([@dsKarthick](https://github.com/dsKarthick))
* Olivier Mallassi ([@omallassi](https://github.com/omallassi))
* Balázs Kossovics ([@kosii](https://github.com/kosii))
* csivaguru ([@csivaguru](https://github.com/csivaguru))
* sakanaou ([@sakanaou](https://github.com/sakanaou))
* wangperry ([@wangperry](https://github.com/wangperry))
* Slava Andreyev ([@slava92](https://github.com/slava92))
* Pavel Grochal ([@Darkless012](https://github.com/Darkless012))
* Manikumar Reddy O ([@omkreddy](https://github.com/omkreddy))
* Dohyun Lee ([@leedohyun](https://github.com/leedohyun))
* Arthur Maciejewicz ([@Zintinio](https://github.com/Zintinio]))
* Juan Paulo Gutierrez ([@juanpaulo](https://github.com/juanpaulo)) 
* Ambud Sharma ([@ambud](https://github.com/ambud]))
* Abhishek ([@aandis](https://github.com/aandis]))
* Zhaokun Liu ([@liu-zhaokun](https://github.com/liu-zhaokun]))
 
## Acknowledgements

YourKit is kindly supporting open source projects with its full-featured Java Profiler. YourKit, LLC is the creator of innovative and intelligent tools for profiling Java and .NET applications. Take a look at YourKit's leading software products: [YourKit Java Profiler](http://www.yourkit.com/java/profiler/index.jsp) and [YourKit .NET Profiler](http://www.yourkit.com/.net/profiler/index.jsp).<|MERGE_RESOLUTION|>--- conflicted
+++ resolved
@@ -33,16 +33,14 @@
 
 You can also [browse the archives of the storm-dev mailing list](http://mail-archives.apache.org/mod_mbox/storm-dev/).
 
-<<<<<<< HEAD
 Storm developers who would want to track the JIRA issues should subscribe to [issues@storm.apache.org](mailto:issues@storm.apache.org).
 
 You can subscribe to this list by sending an email to [issues-subscribe@storm.apache.org](mailto:issues-subscribe@storm.apache.org). Likewise, you can cancel a subscription by sending an email to [issues-unsubscribe@storm.apache.org](mailto:issues-unsubscribe@storm.apache.org).
 
 You can view the archives of the mailing list [here](http://mail-archives.apache.org/mod_mbox/storm-issues/).
-=======
+
 ### Issue tracker
-In case you want to rise a bug/feature or propose an idea, please use [Apache Jira](https://issues.apache.org/jira/projects/STORM)
->>>>>>> c4760f24
+In case you want to raise a bug/feature or propose an idea, please use [Apache Jira](https://issues.apache.org/jira/projects/STORM)
 
 ### Which list should I send/subscribe to?
 If you are using a pre-built binary distribution of Storm, then chances are you should send questions, comments, storm-related announcements, etc. to [user@storm.apache.org](mailto:user@storm.apache.org).
