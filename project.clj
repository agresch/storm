--- conflicted
+++ resolved
@@ -1,8 +1,4 @@
-<<<<<<< HEAD
-(defproject storm/storm-kafka "0.7.1-kafka7-SNAPSHOT"
-=======
 (defproject storm/storm-kafka "0.7.1-SNAPSHOT"
->>>>>>> d1157e6a
   :source-path "src/clj"
   :java-source-path "src/jvm"
   :javac-options {:debug "true" :fork "true"}
