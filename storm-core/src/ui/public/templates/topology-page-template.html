--- conflicted
+++ resolved
@@ -59,16 +59,12 @@
           </span>
         </th>
         <th>
-<<<<<<< HEAD
-          <span class="tip above" title="Number of nimbus hosts on which this topology's code is replicated. ">
+          <span cdata-toggle="tooltip" data-placement="above" title="Number of nimbus hosts on which this topology's code is replicated. ">
             Replication count
           </span>
         </th>
         <th>
-          <span class="tip left" title="This shows information from the scheduler about the latest attempt to schedule the Topology on the cluster.">
-=======
           <span data-toggle="tooltip" data-placement="left" title="This shows information from the scheduler about the latest attempt to schedule the Topology on the cluster.">
->>>>>>> dcee1e29
             Scheduler Info
           </span>
         </th>
