--- conflicted
+++ resolved
@@ -50,14 +50,9 @@
 import org.apache.curator.retry.ExponentialBackoffRetry;
 import org.apache.commons.lang.StringUtils;
 import org.apache.thrift.TException;
-<<<<<<< HEAD
 import org.apache.zookeeper.ZooDefs;
 import org.apache.zookeeper.data.ACL;
 import org.apache.zookeeper.data.Id;
-=======
-import org.slf4j.Logger;
-import org.slf4j.LoggerFactory;
->>>>>>> d9b68ab1
 import org.json.simple.JSONValue;
 import org.slf4j.Logger;
 import org.slf4j.LoggerFactory;
@@ -74,11 +69,7 @@
 import clojure.lang.RT;
 
 public class Utils {
-<<<<<<< HEAD
-    public static Logger LOG = LoggerFactory.getLogger(Utils.class);    
-=======
     private static final Logger LOG = LoggerFactory.getLogger(Utils.class);
->>>>>>> d9b68ab1
     public static final String DEFAULT_STREAM_ID = "default";
 
     private static SerializationDelegate serializationDelegate;
@@ -478,7 +469,6 @@
         return false;
     }
 
-<<<<<<< HEAD
     /**
      * Is the cluster configured to interact with ZooKeeper in a secure way?
      * This only works when called from within Nimbus or a Supervisor process.
@@ -541,7 +531,7 @@
        }
        return dump.toString();
    }
-=======
+
     // Assumes caller is synchronizing
     private static SerializationDelegate getSerializationDelegate(Map stormConf) {
         String delegateClassName = (String)stormConf.get(Config.STORM_META_SERIALIZATION_DELEGATE);
@@ -562,5 +552,4 @@
         delegate.prepare(stormConf);
         return delegate;
     }
->>>>>>> d9b68ab1
 }