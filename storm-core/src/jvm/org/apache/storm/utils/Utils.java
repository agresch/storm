--- conflicted
+++ resolved
@@ -512,7 +512,7 @@
 
         if(store != null) {
             // store can be null during testing when mocking utils.
-            store.prepare(nconf, baseDir, nimbusInfo);
+        store.prepare(nconf, baseDir, nimbusInfo);
         }
         return store;
     }
@@ -946,17 +946,17 @@
                 inputStream = new BufferedInputStream(new FileInputStream(inFile));
             }
             try (TarArchiveInputStream tis = new TarArchiveInputStream(inputStream)) {
-                for (TarArchiveEntry entry = tis.getNextTarEntry(); entry != null; ) {
-                    unpackEntries(tis, entry, untarDir);
-                    entry = tis.getNextTarEntry();
-                }
+            for (TarArchiveEntry entry = tis.getNextTarEntry(); entry != null; ) {
+                unpackEntries(tis, entry, untarDir);
+                entry = tis.getNextTarEntry();
+            }
             }
         } finally {
             if(inputStream != null) {
                 inputStream.close();
-            }
-        }
-    }
+        }
+    }
+                }
 
     private static void unpackEntries(TarArchiveInputStream tis,
                                       TarArchiveEntry entry, File outputDir) throws IOException {
@@ -975,7 +975,7 @@
         if (!outputFile.getParentFile().exists()) {
             if (!outputFile.getParentFile().mkdirs()) {
                 throw new IOException("Mkdirs failed to create tar internal dir "
-                                      + outputDir);
+                        + outputDir);
             }
         }
         int count;
@@ -1190,11 +1190,11 @@
         }
         String stormZKUser = (String)conf.get(Config.STORM_ZOOKEEPER_SUPERACL);
         if (stormZKUser == null) {
-            throw new IllegalArgumentException("Authentication is enabled but " + Config.STORM_ZOOKEEPER_SUPERACL + " is not set");
-        }
-        String[] split = stormZKUser.split(":", 2);
+            throw new IllegalArgumentException("Authentication is enabled but "+Config.STORM_ZOOKEEPER_SUPERACL+" is not set");
+        }
+        String[] split = stormZKUser.split(":",2);
         if (split.length != 2) {
-            throw new IllegalArgumentException(Config.STORM_ZOOKEEPER_SUPERACL + " does not appear to be in the form scheme:acl, i.e. sasl:storm-user");
+            throw new IllegalArgumentException(Config.STORM_ZOOKEEPER_SUPERACL+" does not appear to be in the form scheme:acl, i.e. sasl:storm-user");
         }
         ArrayList<ACL> ret = new ArrayList<ACL>(ZooDefs.Ids.CREATOR_ALL_ACL);
         ret.add(new ACL(ZooDefs.Perms.ALL, new Id(split[0], split[1])));
@@ -1258,7 +1258,7 @@
         return dump.toString();
     }
 
-    /**
+    /*
      * Creates an instance of the pluggable SerializationDelegate or falls back to
      * DefaultSerializationDelegate if something goes wrong.
      * @param stormConf The config from which to pull the name of the pluggable class.
@@ -1316,7 +1316,7 @@
                         if (!file.getParentFile().mkdirs()) {
                             if (!file.getParentFile().isDirectory()) {
                                 throw new IOException("Mkdirs failed to create " +
-                                                      file.getParentFile().toString());
+                                        file.getParentFile().toString());
                             }
                         }
                         OutputStream out = new FileOutputStream(file);
@@ -1446,12 +1446,6 @@
         }
     }
 
-<<<<<<< HEAD
-    public static long bitXor(Object a, Object b) {
-        return  ((Long) a) ^ ((Long) b);
-    }
-}
-=======
     /**
      * Determines if a zip archive contains a particular directory.
      *
@@ -2254,5 +2248,8 @@
         }
         return process;
     }
-}
->>>>>>> 12ceb097
+
+    public static long bitXor(Object a, Object b) {
+        return ((Long) a) ^ ((Long) b);
+    }
+}