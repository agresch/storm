--- conflicted
+++ resolved
@@ -65,11 +65,7 @@
    :kill-fn (fn [t] (System/exit 1))
    :priority Thread/NORM_PRIORITY]
   (let [max-buffer-size (int max-buffer-size)
-<<<<<<< HEAD
         local-hostname (memoized-local-hostname)
-        socket (.bind ^IContext context storm-id port)
-=======
->>>>>>> 96e8a5bd
         thread-count (if receiver-thread-count receiver-thread-count 1)
         vthreads (mk-receive-threads storm-id port transfer-local-fn daemon kill-fn priority socket max-buffer-size thread-count)]
     (fn []
