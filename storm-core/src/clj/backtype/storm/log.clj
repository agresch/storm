--- conflicted
+++ resolved
@@ -15,13 +15,9 @@
 ;; limitations under the License.
 
 (ns backtype.storm.log
-<<<<<<< HEAD
-  (:require [clojure.tools [logging :as log]])
+  (:require [clojure.tools.logging :as log])
   (:use [clojure pprint])
   (:import [java.io StringWriter]))
-=======
-  (:require [clojure.tools.logging :as log]))
->>>>>>> 7cf4d259
 
 (defmacro log-message
   [& args]
