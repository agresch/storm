;; Licensed to the Apache Software Foundation (ASF) under one
;; or more contributor license agreements.  See the NOTICE file
;; distributed with this work for additional information
;; regarding copyright ownership.  The ASF licenses this file
;; to you under the Apache License, Version 2.0 (the
;; "License"); you may not use this file except in compliance
;; with the License.  You may obtain a copy of the License at
;;
;; http://www.apache.org/licenses/LICENSE-2.0
;;
;; Unless required by applicable law or agreed to in writing, software
;; distributed under the License is distributed on an "AS IS" BASIS,
;; WITHOUT WARRANTIES OR CONDITIONS OF ANY KIND, either express or implied.
;; See the License for the specific language governing permissions and
;; limitations under the License.

(ns backtype.storm.ui.core
  (:use compojure.core)
  (:use [clojure.java.shell :only [sh]])
  (:use ring.middleware.reload
        ring.middleware.multipart-params)
  (:use [ring.middleware.json :only [wrap-json-params]])
  (:use [hiccup core page-helpers])
  (:use [backtype.storm config util log stats tuple zookeeper])
  (:use [backtype.storm.ui helpers])
  (:use [backtype.storm.daemon [common :only [ACKER-COMPONENT-ID ACKER-INIT-STREAM-ID ACKER-ACK-STREAM-ID
                                              ACKER-FAIL-STREAM-ID system-id? mk-authorization-handler]]])
  (:use [clojure.string :only [blank? lower-case trim]])
  (:import [backtype.storm.utils Utils]
           [backtype.storm.generated NimbusSummary])
  (:import [backtype.storm.generated ExecutorSpecificStats
            ExecutorStats ExecutorSummary ExecutorInfo TopologyInfo SpoutStats BoltStats
            ErrorInfo ClusterSummary SupervisorSummary TopologySummary
            Nimbus$Client StormTopology GlobalStreamId RebalanceOptions
            KillOptions GetInfoOptions NumErrorsChoice DebugOptions TopologyPageInfo
            TopologyStats CommonAggregateStats ComponentAggregateStats
            ComponentType BoltAggregateStats SpoutAggregateStats
            ExecutorAggregateStats SpecificAggregateStats ComponentPageInfo])
  (:import [backtype.storm.security.auth AuthUtils ReqContext])
  (:import [backtype.storm.generated AuthorizationException])
  (:import [backtype.storm.security.auth AuthUtils])
  (:import [backtype.storm.utils VersionInfo])
  (:import [java.io File])
  (:require [compojure.route :as route]
            [compojure.handler :as handler]
            [ring.util.response :as resp]
            [backtype.storm [thrift :as thrift]])
  (:import [org.apache.commons.lang StringEscapeUtils])
  (:gen-class))

(def ^:dynamic *STORM-CONF* (read-storm-config))
(def ^:dynamic *UI-ACL-HANDLER* (mk-authorization-handler (*STORM-CONF* NIMBUS-AUTHORIZER) *STORM-CONF*))
(def ^:dynamic *UI-IMPERSONATION-HANDLER* (mk-authorization-handler (*STORM-CONF* NIMBUS-IMPERSONATION-AUTHORIZER) *STORM-CONF*))

(def http-creds-handler (AuthUtils/GetUiHttpCredentialsPlugin *STORM-CONF*))

(defn assert-authorized-user
  ([servlet-request op]
    (assert-authorized-user servlet-request op nil))
  ([servlet-request op topology-conf]
    (let [context (ReqContext/context)]
      (if http-creds-handler (.populateContext http-creds-handler context servlet-request))

      (if (.isImpersonating context)
        (if *UI-IMPERSONATION-HANDLER*
            (if-not (.permit *UI-IMPERSONATION-HANDLER* context op topology-conf)
              (let [principal (.principal context)
                    real-principal (.realPrincipal context)
                    user (if principal (.getName principal) "unknown")
                    real-user (if real-principal (.getName real-principal) "unknown")
                    remote-address (.remoteAddress context)]
                (throw (AuthorizationException.
                         (str "user '" real-user "' is not authorized to impersonate user '" user "' from host '" remote-address "'. Please
                         see SECURITY.MD to learn how to configure impersonation ACL.")))))
          (log-warn " principal " (.realPrincipal context) " is trying to impersonate " (.principal context) " but "
            NIMBUS-IMPERSONATION-AUTHORIZER " has no authorizer configured. This is a potential security hole.
            Please see SECURITY.MD to learn how to configure an impersonation authorizer.")))

      (if *UI-ACL-HANDLER*
       (if-not (.permit *UI-ACL-HANDLER* context op topology-conf)
         (let [principal (.principal context)
               user (if principal (.getName principal) "unknown")]
           (throw (AuthorizationException.
                   (str "UI request '" op "' for '" user "' user is not authorized")))))))))

(defn executor-summary-type
  [topology ^ExecutorSummary s]
  (component-type topology (.get_component_id s)))

(defn is-ack-stream
  [stream]
  (let [acker-streams
        [ACKER-INIT-STREAM-ID
         ACKER-ACK-STREAM-ID
         ACKER-FAIL-STREAM-ID]]
    (every? #(not= %1 stream) acker-streams)))

(defn spout-summary?
  [topology s]
  (= :spout (executor-summary-type topology s)))

(defn bolt-summary?
  [topology s]
  (= :bolt (executor-summary-type topology s)))

(defn group-by-comp
  [summs]
  (let [ret (group-by #(.get_component_id ^ExecutorSummary %) summs)]
    (into (sorted-map) ret )))

(defn logviewer-link [host fname secure?]
  (if (and secure? (*STORM-CONF* LOGVIEWER-HTTPS-PORT))
    (url-format "https://%s:%s/log?file=%s"
      host
      (*STORM-CONF* LOGVIEWER-HTTPS-PORT)
      fname)
    (url-format "http://%s:%s/log?file=%s"
      host
      (*STORM-CONF* LOGVIEWER-PORT)
      fname))
  )

(defn event-log-link
  [topology-id component-id host port secure?]
  (logviewer-link host (event-logs-filename topology-id port) secure?))

(defn worker-log-link [host port topology-id secure?]
  (let [fname (logs-filename topology-id port)]
    (logviewer-link host fname secure?)))

(defn nimbus-log-link [host port]
  (url-format "http://%s:%s/log?file=nimbus.log" host (*STORM-CONF* LOGVIEWER-PORT) port))
(defn get-error-time
  [error]
  (if error
    (time-delta (.get_error_time_secs ^ErrorInfo error))))

(defn get-error-data
  [error]
  (if error
    (error-subset (.get_error ^ErrorInfo error))
    ""))

(defn get-error-port
  [error]
  (if error
    (.get_port ^ErrorInfo error)
    ""))

(defn get-error-host
  [error]
  (if error
    (.get_host ^ErrorInfo error)
    ""))

(defn get-error-time
  [error]
  (if error
    (.get_error_time_secs ^ErrorInfo error)
    ""))

(defn stats-times
  [stats-map]
  (sort-by #(Integer/parseInt %)
           (-> stats-map
               clojurify-structure
               (dissoc ":all-time")
               keys)))

(defn window-hint
  [window]
  (if (= window ":all-time")
    "All time"
    (pretty-uptime-sec window)))

(defn sanitize-stream-name
  [name]
  (let [sym-regex #"(?![A-Za-z_\-:\.])."]
    (str
     (if (re-find #"^[A-Za-z]" name)
       (clojure.string/replace name sym-regex "_")
       (clojure.string/replace (str \s name) sym-regex "_"))
     (hash name))))

(defn sanitize-transferred
  [transferred]
  (into {}
        (for [[time, stream-map] transferred]
          [time, (into {}
                       (for [[stream, trans] stream-map]
                         [(sanitize-stream-name stream), trans]))])))

(defn visualization-data
  [spout-bolt spout-comp-summs bolt-comp-summs window storm-id]
  (let [components (for [[id spec] spout-bolt]
            [id
             (let [inputs (.get_inputs (.get_common spec))
                   bolt-summs (get bolt-comp-summs id)
                   spout-summs (get spout-comp-summs id)
                   bolt-cap (if bolt-summs
                              (compute-bolt-capacity bolt-summs)
                              0)]
               {:type (if bolt-summs "bolt" "spout")
                :capacity bolt-cap
                :latency (if bolt-summs
                           (get-in
                             (bolt-streams-stats bolt-summs true)
                             [:process-latencies window])
                           (get-in
                             (spout-streams-stats spout-summs true)
                             [:complete-latencies window]))
                :transferred (or
                               (get-in
                                 (spout-streams-stats spout-summs true)
                                 [:transferred window])
                               (get-in
                                 (bolt-streams-stats bolt-summs true)
                                 [:transferred window]))
                :stats (let [mapfn (fn [dat]
                                     (map (fn [^ExecutorSummary summ]
                                            {:host (.get_host summ)
                                             :port (.get_port summ)
                                             :uptime_secs (.get_uptime_secs summ)
                                             :transferred (if-let [stats (.get_stats summ)]
                                                            (sanitize-transferred (.get_transferred stats)))})
                                          dat))]
                         (if bolt-summs
                           (mapfn bolt-summs)
                           (mapfn spout-summs)))
                :link (url-format "/component.html?id=%s&topology_id=%s" id storm-id)
                :inputs (for [[global-stream-id group] inputs]
                          {:component (.get_componentId global-stream-id)
                           :stream (.get_streamId global-stream-id)
                           :sani-stream (sanitize-stream-name (.get_streamId global-stream-id))
                           :grouping (clojure.core/name (thrift/grouping-type group))})})])]
    (into {} (doall components))))

(defn stream-boxes [datmap]
  (let [filter-fn (mk-include-sys-fn true)
        streams
        (vec (doall (distinct
                     (apply concat
                            (for [[k v] datmap]
                              (for [m (get v :inputs)]
                                {:stream (get m :stream)
                                 :sani-stream (get m :sani-stream)
                                 :checked (is-ack-stream (get m :stream))}))))))]
    (map (fn [row]
           {:row row}) (partition 4 4 nil streams))))

(defn mk-visualization-data
  [id window include-sys?]
  (thrift/with-configured-nimbus-connection
    nimbus
    (let [window (if window window ":all-time")
          topology (.getTopology ^Nimbus$Client nimbus id)
          spouts (.get_spouts topology)
          bolts (.get_bolts topology)
          summ (->> (doto
                      (GetInfoOptions.)
                      (.set_num_err_choice NumErrorsChoice/NONE))
                    (.getTopologyInfoWithOpts ^Nimbus$Client nimbus id))
          execs (.get_executors summ)
          spout-summs (filter (partial spout-summary? topology) execs)
          bolt-summs (filter (partial bolt-summary? topology) execs)
          spout-comp-summs (group-by-comp spout-summs)
          bolt-comp-summs (group-by-comp bolt-summs)
          bolt-comp-summs (filter-key (mk-include-sys-fn include-sys?)
                                      bolt-comp-summs)]
      (visualization-data
       (merge (hashmap-to-persistent spouts)
              (hashmap-to-persistent bolts))
       spout-comp-summs bolt-comp-summs window id))))

(defn validate-tplg-submit-params [params]
  (let [tplg-jar-file (params :topologyJar)
        tplg-config (if (not-nil? (params :topologyConfig)) (from-json (params :topologyConfig)))]
    (cond
     (nil? tplg-jar-file) {:valid false :error "missing topology jar file"}
     (nil? tplg-config) {:valid false :error "missing topology config"}
     (nil? (tplg-config "topologyMainClass")) {:valid false :error "topologyMainClass missing in topologyConfig"}
     :else {:valid true})))

(defn run-tplg-submit-cmd [tplg-jar-file tplg-config user]
  (let [tplg-main-class (if (not-nil? tplg-config) (trim (tplg-config "topologyMainClass")))
        tplg-main-class-args (if (not-nil? tplg-config) (tplg-config "topologyMainClassArgs"))
        storm-home (System/getProperty "storm.home")
        storm-conf-dir (str storm-home file-path-separator "conf")
        storm-log-dir (if (not-nil? (*STORM-CONF* "storm.log.dir")) (*STORM-CONF* "storm.log.dir")
                          (str storm-home file-path-separator "logs"))
        storm-libs (str storm-home file-path-separator "lib" file-path-separator "*")
        java-cmd (str (System/getProperty "java.home") file-path-separator "bin" file-path-separator "java")
        storm-cmd (str storm-home file-path-separator "bin" file-path-separator "storm")
        tplg-cmd-response (apply sh
                            (flatten
                              [storm-cmd "jar" tplg-jar-file tplg-main-class
                                (if (not-nil? tplg-main-class-args) tplg-main-class-args [])
                                (if (not= user "unknown") (str "-c storm.doAsUser=" user) [])]))]
    (log-message "tplg-cmd-response " tplg-cmd-response)
    (cond
     (= (tplg-cmd-response :exit) 0) {"status" "success"}
     (and (not= (tplg-cmd-response :exit) 0)
          (not-nil? (re-find #"already exists on cluster" (tplg-cmd-response :err)))) {"status" "failed" "error" "Topology with the same name exists in cluster"}
          (not= (tplg-cmd-response :exit) 0) {"status" "failed" "error" (clojure.string/trim-newline (tplg-cmd-response :err))}
          :else {"status" "success" "response" "topology deployed"}
          )))

(defn cluster-configuration []
  (thrift/with-configured-nimbus-connection nimbus
    (.getNimbusConf ^Nimbus$Client nimbus)))

(defn cluster-summary
  ([user]
     (thrift/with-configured-nimbus-connection nimbus
        (cluster-summary (.getClusterInfo ^Nimbus$Client nimbus) user)))
  ([^ClusterSummary summ user]
     (let [sups (.get_supervisors summ)
           used-slots (reduce + (map #(.get_num_used_workers ^SupervisorSummary %) sups))
           total-slots (reduce + (map #(.get_num_workers ^SupervisorSummary %) sups))
           free-slots (- total-slots used-slots)
           topologies (.get_topologies_size summ)
           total-tasks (->> (.get_topologies summ)
                            (map #(.get_num_tasks ^TopologySummary %))
                            (reduce +))
           total-executors (->> (.get_topologies summ)
                                (map #(.get_num_executors ^TopologySummary %))
                                (reduce +))]
       {"user" user
        "stormVersion" (str (VersionInfo/getVersion))
        "supervisors" (count sups)
        "topologies" topologies
        "slotsTotal" total-slots
        "slotsUsed"  used-slots
        "slotsFree" free-slots
        "executorsTotal" total-executors
        "tasksTotal" total-tasks })))

(defn convert-to-nimbus-summary[nimbus-seed]
  (let [[host port] (.split nimbus-seed ":")]
    {
      "host" host
      "port" port
      "nimbusLogLink" (nimbus-log-link host port)
      "status" "Offline"
      "version" "Not applicable"
      "nimbusUpTime" "Not applicable"
      "nimbusUptimeSeconds" "Not applicable"}
    ))

(defn nimbus-summary
  ([]
    (thrift/with-configured-nimbus-connection nimbus
      (nimbus-summary
        (.get_nimbuses (.getClusterInfo ^Nimbus$Client nimbus)))))
  ([nimbuses]
    (let [nimbus-seeds (set (map #(str %1 ":" (*STORM-CONF* NIMBUS-THRIFT-PORT)) (set (*STORM-CONF* NIMBUS-SEEDS))))
          alive-nimbuses (set (map #(str (.get_host %1) ":" (.get_port %1)) nimbuses))
          offline-nimbuses (clojure.set/difference nimbus-seeds alive-nimbuses)
          offline-nimbuses-summary (map #(convert-to-nimbus-summary %1) offline-nimbuses)]
      {"nimbuses"
       (concat offline-nimbuses-summary
       (for [^NimbusSummary n nimbuses
             :let [uptime (.get_uptime_secs n)]]
         {
          "host" (.get_host n)
          "port" (.get_port n)
          "nimbusLogLink" (nimbus-log-link (.get_host n) (.get_port n))
          "status" (if (.is_isLeader n) "Leader" "Not a Leader")
          "version" (.get_version n)
          "nimbusUpTime" (pretty-uptime-sec uptime)
          "nimbusUpTimeSeconds" uptime}))})))

(defn supervisor-summary
  ([]
   (thrift/with-configured-nimbus-connection nimbus
                (supervisor-summary
                  (.get_supervisors (.getClusterInfo ^Nimbus$Client nimbus)))))
  ([summs]
   {"supervisors"
    (for [^SupervisorSummary s summs]
      {"id" (.get_supervisor_id s)
       "host" (.get_host s)
       "uptime" (pretty-uptime-sec (.get_uptime_secs s))
       "uptimeSeconds" (.get_uptime_secs s)
       "slotsTotal" (.get_num_workers s)
       "slotsUsed" (.get_num_used_workers s)
       "version" (.get_version s)})}))

(defn all-topologies-summary
  ([]
   (thrift/with-configured-nimbus-connection
     nimbus
     (all-topologies-summary
       (.get_topologies (.getClusterInfo ^Nimbus$Client nimbus)))))
  ([summs]
   {"topologies"
    (for [^TopologySummary t summs]
      {
       "id" (.get_id t)
       "encodedId" (url-encode (.get_id t))
       "owner" (.get_owner t)
       "name" (.get_name t)
       "status" (.get_status t)
       "uptime" (pretty-uptime-sec (.get_uptime_secs t))
       "uptimeSeconds" (.get_uptime_secs t)
       "tasksTotal" (.get_num_tasks t)
       "workersTotal" (.get_num_workers t)
       "executorsTotal" (.get_num_executors t)
       "replicationCount" (.get_replication_count t)
       "schedulerInfo" (.get_sched_status t)})}))

(defn topology-stats [window stats]
  (let [times (stats-times (:emitted stats))
        display-map (into {} (for [t times] [t pretty-uptime-sec]))
        display-map (assoc display-map ":all-time" (fn [_] "All time"))]
    (for [w (concat times [":all-time"])
          :let [disp ((display-map w) w)]]
      {"windowPretty" disp
<<<<<<< HEAD
       "window" w
       "emitted" (get-in stats [:emitted w])
       "transferred" (get-in stats [:transferred w])
       "completeLatency" (float-str (get-in stats [:complete-latencies w]))
       "acked" (get-in stats [:acked w])
       "failed" (get-in stats [:failed w])})))

(defn build-visualization [id window include-sys? user]
  (thrift/with-configured-nimbus-connection nimbus
    (let [window (if window window ":all-time")
          topology-info (->> (doto
                               (GetInfoOptions.)
                               (.set_num_err_choice NumErrorsChoice/ONE))
                             (.getTopologyInfoWithOpts ^Nimbus$Client nimbus
                                                       id))
          storm-topology (.getTopology ^Nimbus$Client nimbus id)
          spout-executor-summaries (filter (partial spout-summary? storm-topology) (.get_executors topology-info))
          bolt-executor-summaries (filter (partial bolt-summary? storm-topology) (.get_executors topology-info))
          spout-comp-id->executor-summaries (group-by-comp spout-executor-summaries)
          bolt-comp-id->executor-summaries (group-by-comp bolt-executor-summaries)
          bolt-comp-id->executor-summaries (filter-key (mk-include-sys-fn include-sys?) bolt-comp-id->executor-summaries)
          id->spout-spec (.get_spouts storm-topology)
          id->bolt (.get_bolts storm-topology)
          visualizer-data (visualization-data (merge (hashmap-to-persistent id->spout-spec)
                                                     (hashmap-to-persistent id->bolt))
                                              spout-comp-id->executor-summaries
                                              bolt-comp-id->executor-summaries
                                              window
                                              id)]
       {"visualizationTable" (stream-boxes visualizer-data)})))

(defn- get-error-json
  [topo-id error-info secure?]
  (let [host (get-error-host error-info)
        port (get-error-port error-info)]
    {"lastError" (get-error-data error-info)
     "errorTime" (get-error-time error-info)
     "errorHost" host
     "errorPort" port
     "errorLapsedSecs" (get-error-time error-info)
     "errorWorkerLogLink" (worker-log-link host port topo-id secure?)}))

(defn- common-agg-stats-json
  "Returns a JSON representation of a common aggregated statistics."
  [^CommonAggregateStats common-stats]
  {"executors" (.get_num_executors common-stats)
   "tasks" (.get_num_tasks common-stats)
   "emitted" (.get_emitted common-stats)
   "transferred" (.get_transferred common-stats)
   "acked" (.get_acked common-stats)
   "failed" (.get_failed common-stats)})

(defmulti comp-agg-stats-json
  "Returns a JSON representation of aggregated statistics."
  (fn [_ _ [id ^ComponentAggregateStats s]] (.get_type s)))

(defmethod comp-agg-stats-json ComponentType/SPOUT
  [topo-id secure? [id ^ComponentAggregateStats s]]
  (let [^SpoutAggregateStats ss (.. s get_specific_stats get_spout)
        cs (.get_common_stats s)]
    (merge
      (common-agg-stats-json cs)
      (get-error-json topo-id (.get_last_error s) secure?)
      {"spoutId" id
       "encodedSpoutId" (url-encode id)
       "completeLatency" (float-str (.get_complete_latency_ms ss))})))

(defmethod comp-agg-stats-json ComponentType/BOLT
  [topo-id secure? [id ^ComponentAggregateStats s]]
  (let [^BoltAggregateStats ss (.. s get_specific_stats get_bolt)
        cs (.get_common_stats s)]
    (merge
      (common-agg-stats-json cs)
      (get-error-json topo-id (.get_last_error s) secure?)
      {"boltId" id
       "encodedBoltId" (url-encode id)
       "capacity" (float-str (.get_capacity ss))
       "executeLatency" (float-str (.get_execute_latency_ms ss))
       "executed" (.get_executed ss)
       "processLatency" (float-str (.get_process_latency_ms ss))})))

(defn- unpack-topology-page-info
  "Unpacks the serialized object to data structures"
  [^TopologyPageInfo topo-info window secure?]
  (let [id (.get_id topo-info)
        ^TopologyStats topo-stats (.get_topology_stats topo-info)
        stat->window->number
          {:emitted (.get_window_to_emitted topo-stats)
           :transferred (.get_window_to_transferred topo-stats)
           :complete-latencies (.get_window_to_complete_latencies_ms topo-stats)
           :acked (.get_window_to_acked topo-stats)
           :failed (.get_window_to_failed topo-stats)}
        topo-stats (topology-stats window stat->window->number)
        [debugEnabled
         samplingPct] (if-let [debug-opts (.get_debug_options topo-info)]
                        [(.is_enable debug-opts)
                         (.get_samplingpct debug-opts)])]
    {"id" id
     "encodedId" (url-encode id)
     "owner" (.get_owner topo-info)
     "name" (.get_name topo-info)
     "status" (.get_status topo-info)
     "uptime" (pretty-uptime-sec (.get_uptime_secs topo-info))
     "tasksTotal" (.get_num_tasks topo-info)
     "workersTotal" (.get_num_workers topo-info)
     "executorsTotal" (.get_num_executors topo-info)
     "schedulerInfo" (.get_sched_status topo-info)
     "topologyStats" topo-stats
     "spouts" (map (partial comp-agg-stats-json id secure?)
                   (.get_id_to_spout_agg_stats topo-info))
     "bolts" (map (partial comp-agg-stats-json id secure?)
                  (.get_id_to_bolt_agg_stats topo-info))
     "configuration" (.get_topology_conf topo-info)
     "debug" (or debugEnabled false)
     "samplingPct" (or samplingPct 10)
     "replicationCount" (.get_replication_count topo-info)}))
=======
       "window" k
       "emitted" (get-in stats [:emitted k])
       "transferred" (get-in stats [:transferred k])
       "completeLatency" (float-str (get-in stats [:complete-latencies k]))
       "acked" (get-in stats [:acked k])
       "failed" (get-in stats [:failed k])})))

(defn spout-comp [top-id summ-map errors window include-sys? secure?]
  (for [[id summs] summ-map
        :let [stats-seq (get-filled-stats summs)
              stats (aggregate-spout-streams
                     (aggregate-spout-stats
                      stats-seq include-sys?))
              last-error (most-recent-error (get errors id))
              error-host (get-error-host last-error)
              error-port (get-error-port last-error error-host top-id)]]
    {"spoutId" id
     "encodedSpoutId" (url-encode id)
     "executors" (count summs)
     "tasks" (sum-tasks summs)
     "emitted" (get-in stats [:emitted window])
     "transferred" (get-in stats [:transferred window])
     "completeLatency" (float-str (get-in stats [:complete-latencies window]))
     "acked" (get-in stats [:acked window])
     "failed" (get-in stats [:failed window])
     "errorHost" error-host
     "errorPort" error-port
     "errorWorkerLogLink" (worker-log-link error-host error-port top-id secure?)
     "errorLapsedSecs" (get-error-time last-error)
     "lastError" (get-error-data last-error)
     "time" (if last-error (* 1000 (long (.get_error_time_secs ^ErrorInfo last-error))))}))

(defn bolt-comp [top-id summ-map errors window include-sys? secure?]
  (for [[id summs] summ-map
        :let [stats-seq (get-filled-stats summs)
              stats (aggregate-bolt-streams
                     (aggregate-bolt-stats
                      stats-seq include-sys?))
              last-error (most-recent-error (get errors id))
              error-host (get-error-host last-error)
              error-port (get-error-port last-error error-host top-id)]]
    {"boltId" id
     "encodedBoltId" (url-encode id)
     "executors" (count summs)
     "tasks" (sum-tasks summs)
     "emitted" (get-in stats [:emitted window])
     "transferred" (get-in stats [:transferred window])
     "capacity" (float-str (nil-to-zero (compute-bolt-capacity summs)))
     "executeLatency" (float-str (get-in stats [:execute-latencies window]))
     "executed" (get-in stats [:executed window])
     "processLatency" (float-str (get-in stats [:process-latencies window]))
     "acked" (get-in stats [:acked window])
     "failed" (get-in stats [:failed window])
     "errorHost" error-host
     "errorPort" error-port
     "errorWorkerLogLink" (worker-log-link error-host error-port top-id secure?)
     "errorLapsedSecs" (get-error-time last-error)
     "lastError" (get-error-data last-error)
     "time" (if last-error (* 1000 (long (.get_error_time_secs ^ErrorInfo last-error))))}))

(defn topology-summary [^TopologyInfo summ]
  (let [executors (.get_executors summ)
        workers (set (for [^ExecutorSummary e executors]
                       [(.get_host e) (.get_port e)]))
        topology-id (.get_id summ)
        debug-options (get (.get_component_debug summ) topology-id)]
      {"id" topology-id
       "encodedId" (url-encode (.get_id summ))
       "owner" (.get_owner summ)
       "name" (.get_name summ)
       "status" (.get_status summ)
       "uptime" (pretty-uptime-sec (.get_uptime_secs summ))
       "uptimeSeconds" (.get_uptime_secs summ)
       "tasksTotal" (sum-tasks executors)
       "workersTotal" (count workers)
       "executorsTotal" (count executors)
       "schedulerInfo" (.get_sched_status summ)
       "debug" (if (not-nil? debug-options) (.is_enable debug-options) false)
       "samplingPct" (if (not-nil? debug-options) (.get_samplingpct debug-options) 10)
       "replicationCount" (.get_replication_count summ)}))

(defn spout-summary-json [topology-id id stats window]
  (let [times (stats-times (:emitted stats))
        display-map (into {} (for [t times] [t pretty-uptime-sec]))
        display-map (assoc display-map ":all-time" (fn [_] "All time"))]
     (for [k (concat times [":all-time"])
           :let [disp ((display-map k) k)]]
       {"windowPretty" disp
        "window" k
        "emitted" (get-in stats [:emitted k])
        "transferred" (get-in stats [:transferred k])
        "completeLatency" (float-str (get-in stats [:complete-latencies k]))
        "acked" (get-in stats [:acked k])
        "failed" (get-in stats [:failed k])})))
>>>>>>> 7cf4d259

(defn topology-page [id window include-sys? user secure?]
  (thrift/with-configured-nimbus-connection nimbus
    (let [window (if window window ":all-time")
          window-hint (window-hint window)
          topo-page-info (.getTopologyPageInfo ^Nimbus$Client nimbus
                                               id
                                               window
                                               include-sys?)
          topology-conf (from-json (.get_topology_conf topo-page-info))
          msg-timeout (topology-conf TOPOLOGY-MESSAGE-TIMEOUT-SECS)]
      (merge
       (unpack-topology-page-info topo-page-info window secure?)
       {"user" user
        "window" window
        "windowHint" window-hint
        "msgTimeout" msg-timeout
        "configuration" topology-conf
<<<<<<< HEAD
        "visualizationTable" []}))))
=======
        "visualizationTable" (stream-boxes visualizer-data)
        "replicationCount" replication-count}))))

(defn spout-output-stats
  [stream-summary window]
  (let [stream-summary (map-val swap-map-order (swap-map-order stream-summary))]
    (for [[s stats] (stream-summary window)]
      {"stream" s
       "emitted" (nil-to-zero (:emitted stats))
       "transferred" (nil-to-zero (:transferred stats))
       "completeLatency" (float-str (:complete-latencies stats))
       "acked" (nil-to-zero (:acked stats))
       "failed" (nil-to-zero (:failed stats))})))

(defn spout-executor-stats
  [topology-id executors window include-sys? secure?]
  (for [^ExecutorSummary e executors
        :let [stats (.get_stats e)
              stats (if stats
                      (-> stats
                          (aggregate-spout-stats include-sys?)
                          aggregate-spout-streams
                          swap-map-order
                          (get window)))]]
    {"id" (pretty-executor-info (.get_executor_info e))
     "encodedId" (url-encode (pretty-executor-info (.get_executor_info e)))
     "uptime" (pretty-uptime-sec (.get_uptime_secs e))
     "uptimeSeconds" (.get_uptime_secs e)
     "host" (.get_host e)
     "port" (.get_port e)
     "emitted" (nil-to-zero (:emitted stats))
     "transferred" (nil-to-zero (:transferred stats))
     "completeLatency" (float-str (:complete-latencies stats))
     "acked" (nil-to-zero (:acked stats))
     "failed" (nil-to-zero (:failed stats))
     "workerLogLink" (worker-log-link (.get_host e) (.get_port e) topology-id secure?)}))
>>>>>>> 7cf4d259

(defn component-errors
  [errors-list topology-id secure?]
  (let [errors (->> errors-list
                    (sort-by #(.get_error_time_secs ^ErrorInfo %))
                    reverse)]
    {"componentErrors"
     (for [^ErrorInfo e errors]
       {"time" (* 1000 (long (.get_error_time_secs e)))
        "errorHost" (.get_host e)
        "errorPort"  (.get_port e)
        "errorWorkerLogLink"  (worker-log-link (.get_host e)
                                               (.get_port e)
                                               topology-id
                                               secure?)
        "errorLapsedSecs" (get-error-time e)
        "error" (.get_error e)})}))

<<<<<<< HEAD
(defmulti unpack-comp-agg-stat
  (fn [[_ ^ComponentAggregateStats s]] (.get_type s)))

(defmethod unpack-comp-agg-stat ComponentType/BOLT
  [[window ^ComponentAggregateStats s]]
  (let [^CommonAggregateStats comm-s (.get_common_stats s)
        ^SpecificAggregateStats spec-s (.get_specific_stats s)
        ^BoltAggregateStats bolt-s (.get_bolt spec-s)]
    {"window" window
     "windowPretty" (window-hint window)
     "emitted" (.get_emitted comm-s)
     "transferred" (.get_transferred comm-s)
     "acked" (.get_acked comm-s)
     "failed" (.get_failed comm-s)
     "executeLatency" (float-str (.get_execute_latency_ms bolt-s))
     "processLatency"  (float-str (.get_process_latency_ms bolt-s))
     "executed" (.get_executed bolt-s)
     "capacity" (float-str (.get_capacity bolt-s))}))

(defmethod unpack-comp-agg-stat ComponentType/SPOUT
  [[window ^ComponentAggregateStats s]]
  (let [^CommonAggregateStats comm-s (.get_common_stats s)
        ^SpecificAggregateStats spec-s (.get_specific_stats s)
        ^SpoutAggregateStats spout-s (.get_spout spec-s)]
    {"window" window
     "windowPretty" (window-hint window)
     "emitted" (.get_emitted comm-s)
     "transferred" (.get_transferred comm-s)
     "acked" (.get_acked comm-s)
     "failed" (.get_failed comm-s)
     "completeLatency" (float-str (.get_complete_latency_ms spout-s))}))

(defn- unpack-bolt-input-stat
  [[^GlobalStreamId s ^ComponentAggregateStats stats]]
  (let [^SpecificAggregateStats sas (.get_specific_stats stats)
        ^BoltAggregateStats bas (.get_bolt sas)
        ^CommonAggregateStats cas (.get_common_stats stats)
        comp-id (.get_componentId s)]
    {"component" comp-id
     "encodedComponentId" (url-encode comp-id)
     "stream" (.get_streamId s)
     "executeLatency" (float-str (.get_execute_latency_ms bas))
     "processLatency" (float-str (.get_process_latency_ms bas))
     "executed" (nil-to-zero (.get_executed bas))
     "acked" (nil-to-zero (.get_acked cas))
     "failed" (nil-to-zero (.get_failed cas))}))

(defmulti unpack-comp-output-stat
  (fn [[_ ^ComponentAggregateStats s]] (.get_type s)))

(defmethod unpack-comp-output-stat ComponentType/BOLT
  [[stream-id ^ComponentAggregateStats stats]]
  (let [^CommonAggregateStats cas (.get_common_stats stats)]
    {"stream" stream-id
     "emitted" (nil-to-zero (.get_emitted cas))
     "transferred" (nil-to-zero (.get_transferred cas))}))

(defmethod unpack-comp-output-stat ComponentType/SPOUT
  [[stream-id ^ComponentAggregateStats stats]]
  (let [^CommonAggregateStats cas (.get_common_stats stats)
        ^SpecificAggregateStats spec-s (.get_specific_stats stats)
        ^SpoutAggregateStats spout-s (.get_spout spec-s)]
    {"stream" stream-id
     "emitted" (nil-to-zero (.get_emitted cas))
     "transferred" (nil-to-zero (.get_transferred cas))
     "completeLatency" (float-str (.get_complete_latency_ms spout-s))
     "acked" (nil-to-zero (.get_acked cas))
     "failed" (nil-to-zero (.get_failed cas))}))

(defmulti unpack-comp-exec-stat
  (fn [_ _ ^ComponentAggregateStats cas] (.get_type (.get_stats ^ExecutorAggregateStats cas))))

(defmethod unpack-comp-exec-stat ComponentType/BOLT
  [topology-id secure? ^ExecutorAggregateStats eas]
  (let [^ExecutorSummary summ (.get_exec_summary eas)
        ^ExecutorInfo info (.get_executor_info summ)
        ^ComponentAggregateStats stats (.get_stats eas)
        ^SpecificAggregateStats ss (.get_specific_stats stats)
        ^BoltAggregateStats bas (.get_bolt ss)
        ^CommonAggregateStats cas (.get_common_stats stats)
        host (.get_host summ)
        port (.get_port summ)
        exec-id (pretty-executor-info info)]
    {"id" exec-id
     "encodedId" (url-encode exec-id)
     "uptime" (pretty-uptime-sec (.get_uptime_secs summ))
     "host" host
     "port" port
     "emitted" (nil-to-zero (.get_emitted cas))
     "transferred" (nil-to-zero (.get_transferred cas))
     "capacity" (float-str (nil-to-zero (.get_capacity bas)))
     "executeLatency" (float-str (.get_execute_latency_ms bas))
     "executed" (nil-to-zero (.get_executed bas))
     "processLatency" (float-str (.get_process_latency_ms bas))
     "acked" (nil-to-zero (.get_acked cas))
     "failed" (nil-to-zero (.get_failed cas))
     "workerLogLink" (worker-log-link host port topology-id secure?)}))

(defmethod unpack-comp-exec-stat ComponentType/SPOUT
  [topology-id secure? ^ExecutorAggregateStats eas]
  (let [^ExecutorSummary summ (.get_exec_summary eas)
        ^ExecutorInfo info (.get_executor_info summ)
        ^ComponentAggregateStats stats (.get_stats eas)
        ^SpecificAggregateStats ss (.get_specific_stats stats)
        ^SpoutAggregateStats sas (.get_spout ss)
        ^CommonAggregateStats cas (.get_common_stats stats)
        host (.get_host summ)
        port (.get_port summ)
        exec-id (pretty-executor-info info)]
    {"id" exec-id
     "encodedId" (url-encode exec-id)
     "uptime" (pretty-uptime-sec (.get_uptime_secs summ))
     "host" host
     "port" port
     "emitted" (nil-to-zero (.get_emitted cas))
     "transferred" (nil-to-zero (.get_transferred cas))
     "completeLatency" (float-str (.get_complete_latency_ms sas))
     "acked" (nil-to-zero (.get_acked cas))
     "failed" (nil-to-zero (.get_failed cas))
     "workerLogLink" (worker-log-link host port topology-id secure?)}))

(defmulti unpack-component-page-info
  "Unpacks component-specific info to clojure data structures"
  (fn [^ComponentPageInfo info & _]
    (.get_component_type info)))

(defmethod unpack-component-page-info ComponentType/BOLT
  [^ComponentPageInfo info topology-id window include-sys? secure?]
  (merge
    {"boltStats" (map unpack-comp-agg-stat (.get_window_to_stats info))
     "inputStats" (map unpack-bolt-input-stat (.get_gsid_to_input_stats info))
     "outputStats" (map unpack-comp-output-stat (.get_sid_to_output_stats info))
     "executorStats" (map (partial unpack-comp-exec-stat topology-id secure?)
                          (.get_exec_stats info))}
    (-> info .get_errors (component-errors topology-id secure?))))

(defmethod unpack-component-page-info ComponentType/SPOUT
  [^ComponentPageInfo info topology-id window include-sys? secure?]
  (merge
    {"spoutSummary" (map unpack-comp-agg-stat (.get_window_to_stats info))
     "outputStats" (map unpack-comp-output-stat (.get_sid_to_output_stats info))
     "executorStats" (map (partial unpack-comp-exec-stat topology-id secure?)
                          (.get_exec_stats info))}
    (-> info .get_errors (component-errors topology-id secure?))))
=======
(defn spout-stats
  [window ^TopologyInfo topology-info component executors include-sys? secure?]
  (let [window-hint (str " (" (window-hint window) ")")
        stats (get-filled-stats executors)
        stream-summary (-> stats (aggregate-spout-stats include-sys?))
        summary (-> stream-summary aggregate-spout-streams)]
    {"spoutSummary" (spout-summary-json
                      (.get_id topology-info) component summary window)
     "outputStats" (spout-output-stats stream-summary window)
     "executorStats" (spout-executor-stats (.get_id topology-info)
                                           executors window include-sys? secure?)}))

(defn bolt-summary
  [topology-id id stats window]
  (let [times (stats-times (:emitted stats))
        display-map (into {} (for [t times] [t pretty-uptime-sec]))
        display-map (assoc display-map ":all-time" (fn [_] "All time"))]
    (for [k (concat times [":all-time"])
          :let [disp ((display-map k) k)]]
      {"window" k
       "windowPretty" disp
       "emitted" (get-in stats [:emitted k])
       "transferred" (get-in stats [:transferred k])
       "executeLatency" (float-str (get-in stats [:execute-latencies k]))
       "executed" (get-in stats [:executed k])
       "processLatency" (float-str (get-in stats [:process-latencies k]))
       "acked" (get-in stats [:acked k])
       "failed" (get-in stats [:failed k])})))

(defn bolt-output-stats
  [stream-summary window]
  (let [stream-summary (-> stream-summary
                           swap-map-order
                           (get window)
                           (select-keys [:emitted :transferred])
                           swap-map-order)]
    (for [[s stats] stream-summary]
      {"stream" s
        "emitted" (nil-to-zero (:emitted stats))
        "transferred" (nil-to-zero (:transferred stats))})))

(defn bolt-input-stats
  [stream-summary window]
  (let [stream-summary
        (-> stream-summary
            swap-map-order
            (get window)
            (select-keys [:acked :failed :process-latencies
                          :executed :execute-latencies])
            swap-map-order)]
    (for [[^GlobalStreamId s stats] stream-summary]
      {"component" (.get_componentId s)
       "encodedComponent" (url-encode (.get_componentId s))
       "stream" (.get_streamId s)
       "executeLatency" (float-str (:execute-latencies stats))
       "processLatency" (float-str (:process-latencies stats))
       "executed" (nil-to-zero (:executed stats))
       "acked" (nil-to-zero (:acked stats))
       "failed" (nil-to-zero (:failed stats))})))

(defn bolt-executor-stats
  [topology-id executors window include-sys? secure?]
  (for [^ExecutorSummary e executors
        :let [stats (.get_stats e)
              stats (if stats
                      (-> stats
                          (aggregate-bolt-stats include-sys?)
                          (aggregate-bolt-streams)
                          swap-map-order
                          (get window)))]]
    {"id" (pretty-executor-info (.get_executor_info e))
     "encodedId" (url-encode (pretty-executor-info (.get_executor_info e)))
     "uptime" (pretty-uptime-sec (.get_uptime_secs e))
     "uptimeSeconds" (.get_uptime_secs e)
     "host" (.get_host e)
     "port" (.get_port e)
     "emitted" (nil-to-zero (:emitted stats))
     "transferred" (nil-to-zero (:transferred stats))
     "capacity" (float-str (nil-to-zero (compute-executor-capacity e)))
     "executeLatency" (float-str (:execute-latencies stats))
     "executed" (nil-to-zero (:executed stats))
     "processLatency" (float-str (:process-latencies stats))
     "acked" (nil-to-zero (:acked stats))
     "failed" (nil-to-zero (:failed stats))
     "workerLogLink" (worker-log-link (.get_host e) (.get_port e) topology-id secure?)}))

(defn bolt-stats
  [window ^TopologyInfo topology-info component executors include-sys? secure?]
  (let [window-hint (str " (" (window-hint window) ")")
        stats (get-filled-stats executors)
        stream-summary (-> stats (aggregate-bolt-stats include-sys?))
        summary (-> stream-summary aggregate-bolt-streams)]
    {"boltStats" (bolt-summary (.get_id topology-info) component summary window)
     "inputStats" (bolt-input-stats stream-summary window)
     "outputStats" (bolt-output-stats stream-summary window)
     "executorStats" (bolt-executor-stats
                       (.get_id topology-info) executors window include-sys? secure?)}))
>>>>>>> 7cf4d259

(defn component-page
  [topology-id component window include-sys? user secure?]
  (thrift/with-configured-nimbus-connection nimbus
    (let [window (or window ":all-time")
          window-hint (window-hint window)
          comp-page-info (.getComponentPageInfo ^Nimbus$Client nimbus
                                                topology-id
                                                component
                                                window
                                                include-sys?)
          topology-conf (from-json (.getTopologyConf ^Nimbus$Client nimbus
                                                     topology-id))
          msg-timeout (topology-conf TOPOLOGY-MESSAGE-TIMEOUT-SECS)
          [debugEnabled
           samplingPct] (if-let [debug-opts (.get_debug_options comp-page-info)]
                          [(.is_enable debug-opts)
                           (.get_samplingpct debug-opts)])]
      (assoc
       (unpack-component-page-info comp-page-info
                                   topology-id
                                   window
                                   include-sys?
                                   secure?)
       "user" user
       "id" component
       "encodedId" (url-encode component)
       "name" (.get_topology_name comp-page-info)
       "executors" (.get_num_executors comp-page-info)
       "tasks" (.get_num_tasks comp-page-info)
       "topologyId" topology-id
       "topologyStatus" (.get_topology_status comp-page-info)
       "encodedTopologyId" (url-encode topology-id)
       "window" window
       "componentType" (-> comp-page-info .get_component_type str lower-case)
       "windowHint" window-hint
       "debug" (or debugEnabled false)
       "samplingPct" (or samplingPct 10)
       "eventLogLink" (event-log-link topology-id
                                      component
                                      (.get_eventlog_host comp-page-info)
                                      (.get_eventlog_port comp-page-info)
                                      secure?)))))

(defn topology-config [topology-id]
  (thrift/with-configured-nimbus-connection nimbus
    (from-json (.getTopologyConf ^Nimbus$Client nimbus topology-id))))

(defn topology-op-response [topology-id op]
  {"topologyOperation" op,
   "topologyId" topology-id,
   "status" "success"
   })

(defn component-op-response [topology-id component-id op]
  {"topologyOperation" op,
   "topologyId" topology-id,
   "componentId" component-id,
   "status" "success"
   })

(defn check-include-sys?
  [sys?]
  (if (or (nil? sys?) (= "false" sys?)) false true))

(defn wrap-json-in-callback [callback response]
  (str callback "(" response ");"))

(defnk json-response
  [data callback :serialize-fn to-json :status 200]
     {:status status
      :headers (merge {"Cache-Control" "no-cache, no-store"
                       "Access-Control-Allow-Origin" "*"
                       "Access-Control-Allow-Headers" "Content-Type, Access-Control-Allow-Headers, Access-Controler-Allow-Origin, X-Requested-By, Authorization, X-Requested-With"}
                      (if (not-nil? callback) {"Content-Type" "application/javascript;charset=utf-8"}
                          {"Content-Type" "application/json;charset=utf-8"}))
      :body (if (not-nil? callback)
              (wrap-json-in-callback callback (serialize-fn data))
              (serialize-fn data))})

(def http-creds-handler (AuthUtils/GetUiHttpCredentialsPlugin *STORM-CONF*))

(defroutes main-routes
  (GET "/api/v1/cluster/configuration" [& m]
       (json-response (cluster-configuration)
                      (:callback m) :serialize-fn identity))
  (GET "/api/v1/cluster/summary" [:as {:keys [cookies servlet-request]} & m]
       (let [user (.getUserName http-creds-handler servlet-request)]
         (assert-authorized-user servlet-request "getClusterInfo")
         (json-response (cluster-summary user) (:callback m))))
  (GET "/api/v1/nimbus/summary" [:as {:keys [cookies servlet-request]} & m]
    (assert-authorized-user servlet-request "getClusterInfo")
    (json-response (nimbus-summary) (:callback m)))
  (GET "/api/v1/supervisor/summary" [:as {:keys [cookies servlet-request]} & m]
       (assert-authorized-user servlet-request "getClusterInfo")
       (json-response (supervisor-summary) (:callback m)))
  (GET "/api/v1/topology/summary" [:as {:keys [cookies servlet-request]} & m]
       (assert-authorized-user servlet-request "getClusterInfo")
       (json-response (all-topologies-summary) (:callback m)))
  (GET  "/api/v1/topology/:id" [:as {:keys [cookies servlet-request schema]} id & m]
        (let [user (.getUserName http-creds-handler servlet-request)]
          (assert-authorized-user servlet-request "getTopology" (topology-config id))
          (json-response (topology-page id (:window m) (check-include-sys? (:sys m)) user (= schema :https)) (:callback m))))
  (GET "/api/v1/topology/:id/visualization" [:as {:keys [cookies servlet-request]} id & m]
        (assert-authorized-user servlet-request "getTopology" (topology-config id))
        (json-response (mk-visualization-data id (:window m) (check-include-sys? (:sys m))) (:callback m)))
  (GET "/api/v1/topology/:id/component/:component" [:as {:keys [cookies servlet-request scheme]} id component & m]
       (let [user (.getUserName http-creds-handler servlet-request)]
         (assert-authorized-user servlet-request "getTopology" (topology-config id))
         (json-response
          (component-page id component (:window m) (check-include-sys? (:sys m)) user (= scheme :https))
          (:callback m))))
  (POST "/api/v1/topology/:id/activate" [:as {:keys [cookies servlet-request]} id & m]
    (thrift/with-configured-nimbus-connection nimbus
    (assert-authorized-user servlet-request "activate" (topology-config id))
      (let [tplg (->> (doto
                        (GetInfoOptions.)
                        (.set_num_err_choice NumErrorsChoice/NONE))
                      (.getTopologyInfoWithOpts ^Nimbus$Client nimbus id))
            name (.get_name tplg)]
        (.activate nimbus name)
        (log-message "Activating topology '" name "'")))
    (json-response (topology-op-response id "activate") (m "callback")))
  (POST "/api/v1/topology/:id/deactivate" [:as {:keys [cookies servlet-request]} id & m]
    (thrift/with-configured-nimbus-connection nimbus
    (assert-authorized-user servlet-request "deactivate" (topology-config id))
      (let [tplg (->> (doto
                        (GetInfoOptions.)
                        (.set_num_err_choice NumErrorsChoice/NONE))
                      (.getTopologyInfoWithOpts ^Nimbus$Client nimbus id))
            name (.get_name tplg)]
        (.deactivate nimbus name)
        (log-message "Deactivating topology '" name "'")))
    (json-response (topology-op-response id "deactivate") (m "callback")))
  (POST "/api/v1/topology/:id/debug/:action/:spct" [:as {:keys [cookies servlet-request]} id action spct & m]
    (assert-authorized-user servlet-request "debug" (topology-config id))
    (thrift/with-configured-nimbus-connection nimbus
      (let [tplg (->> (doto
                        (GetInfoOptions.)
                        (.set_num_err_choice NumErrorsChoice/NONE))
                   (.getTopologyInfoWithOpts ^Nimbus$Client nimbus id))
            name (.get_name tplg)
            enable? (= "enable" action)]
        (.debug nimbus name "" enable? (Integer/parseInt spct))
        (log-message "Debug topology [" name "] action [" action "] sampling pct [" spct "]")))
    (json-response (topology-op-response id (str "debug/" action)) (m "callback")))
  (POST "/api/v1/topology/:id/component/:component/debug/:action/:spct" [:as {:keys [cookies servlet-request]} id component action spct & m]
    (assert-authorized-user servlet-request "debug" (topology-config id))
    (thrift/with-configured-nimbus-connection nimbus
      (let [tplg (->> (doto
                        (GetInfoOptions.)
                        (.set_num_err_choice NumErrorsChoice/NONE))
                   (.getTopologyInfoWithOpts ^Nimbus$Client nimbus id))
            name (.get_name tplg)
            enable? (= "enable" action)]
        (.debug nimbus name component enable? (Integer/parseInt spct))
        (log-message "Debug topology [" name "] component [" component "] action [" action "] sampling pct [" spct "]")))
    (json-response (component-op-response id component (str "/debug/" action)) (m "callback")))
  (POST "/api/v1/topology/:id/rebalance/:wait-time" [:as {:keys [cookies servlet-request]} id wait-time & m]
    (thrift/with-configured-nimbus-connection nimbus
    (assert-authorized-user servlet-request "rebalance" (topology-config id))
      (let [tplg (->> (doto
                        (GetInfoOptions.)
                        (.set_num_err_choice NumErrorsChoice/NONE))
                      (.getTopologyInfoWithOpts ^Nimbus$Client nimbus id))
            name (.get_name tplg)
            rebalance-options (m "rebalanceOptions")
            options (RebalanceOptions.)]
        (.set_wait_secs options (Integer/parseInt wait-time))
        (if (and (not-nil? rebalance-options) (contains? rebalance-options "numWorkers"))
          (.set_num_workers options (Integer/parseInt (.toString (rebalance-options "numWorkers")))))
        (if (and (not-nil? rebalance-options) (contains? rebalance-options "executors"))
          (doseq [keyval (rebalance-options "executors")]
            (.put_to_num_executors options (key keyval) (Integer/parseInt (.toString (val keyval))))))
        (.rebalance nimbus name options)
        (log-message "Rebalancing topology '" name "' with wait time: " wait-time " secs")))
    (json-response (topology-op-response id "rebalance") (m "callback")))
  (POST "/api/v1/topology/:id/kill/:wait-time" [:as {:keys [cookies servlet-request]} id wait-time & m]
    (assert-authorized-user servlet-request "killTopology" (topology-config id))
    (thrift/with-configured-nimbus-connection nimbus
      (let [tplg (->> (doto
                        (GetInfoOptions.)
                        (.set_num_err_choice NumErrorsChoice/NONE))
                      (.getTopologyInfoWithOpts ^Nimbus$Client nimbus id))
            name (.get_name tplg)
            options (KillOptions.)]
        (.set_wait_secs options (Integer/parseInt wait-time))
        (.killTopologyWithOpts nimbus name options)
        (log-message "Killing topology '" name "' with wait time: " wait-time " secs")))
    (json-response (topology-op-response id "kill") (m "callback")))
  (GET "/" [:as {cookies :cookies}]
       (resp/redirect "/index.html"))
  (route/resources "/")
  (route/not-found "Page not found"))

(defn exception->json
  [ex]
  {"error" "Internal Server Error"
   "errorMessage"
   (let [sw (java.io.StringWriter.)]
     (.printStackTrace ex (java.io.PrintWriter. sw))
     (.toString sw))})

(defn catch-errors
  [handler]
  (fn [request]
    (try
      (handler request)
      (catch Exception ex
        (json-response (exception->json ex) ((:query-params request) "callback") :status 500)))))

(def app
  (handler/site (-> main-routes
                    (wrap-json-params)
                    (wrap-multipart-params)
                    (wrap-reload '[backtype.storm.ui.core])
                    catch-errors)))

(defn start-server!
  []
  (try
    (let [conf *STORM-CONF*
          header-buffer-size (int (.get conf UI-HEADER-BUFFER-BYTES))
          filters-confs [{:filter-class (conf UI-FILTER)
                          :filter-params (conf UI-FILTER-PARAMS)}]
          https-port (if (not-nil? (conf UI-HTTPS-PORT)) (conf UI-HTTPS-PORT) 0)
          https-ks-path (conf UI-HTTPS-KEYSTORE-PATH)
          https-ks-password (conf UI-HTTPS-KEYSTORE-PASSWORD)
          https-ks-type (conf UI-HTTPS-KEYSTORE-TYPE)
          https-key-password (conf UI-HTTPS-KEY-PASSWORD)
          https-ts-path (conf UI-HTTPS-TRUSTSTORE-PATH)
          https-ts-password (conf UI-HTTPS-TRUSTSTORE-PASSWORD)
          https-ts-type (conf UI-HTTPS-TRUSTSTORE-TYPE)
          https-want-client-auth (conf UI-HTTPS-WANT-CLIENT-AUTH)
          https-need-client-auth (conf UI-HTTPS-NEED-CLIENT-AUTH)]
      (storm-run-jetty {:port (conf UI-PORT)
                        :host (conf UI-HOST)
                        :https-port https-port
                        :configurator (fn [server]
                                        (config-ssl server
                                                    https-port
                                                    https-ks-path
                                                    https-ks-password
                                                    https-ks-type
                                                    https-key-password
                                                    https-ts-path
                                                    https-ts-password
                                                    https-ts-type
                                                    https-need-client-auth
                                                    https-want-client-auth)
                                        (doseq [connector (.getConnectors server)]
                                          (.setRequestHeaderSize connector header-buffer-size))
                                        (config-filter server app filters-confs))}))
   (catch Exception ex
     (log-error ex))))

(defn -main [] (start-server!))<|MERGE_RESOLUTION|>--- conflicted
+++ resolved
@@ -416,7 +416,6 @@
     (for [w (concat times [":all-time"])
           :let [disp ((display-map w) w)]]
       {"windowPretty" disp
-<<<<<<< HEAD
        "window" w
        "emitted" (get-in stats [:emitted w])
        "transferred" (get-in stats [:transferred w])
@@ -513,13 +512,15 @@
         [debugEnabled
          samplingPct] (if-let [debug-opts (.get_debug_options topo-info)]
                         [(.is_enable debug-opts)
-                         (.get_samplingpct debug-opts)])]
+                         (.get_samplingpct debug-opts)])
+        uptime (.get_uptime_secs topo-info)]
     {"id" id
      "encodedId" (url-encode id)
      "owner" (.get_owner topo-info)
      "name" (.get_name topo-info)
      "status" (.get_status topo-info)
-     "uptime" (pretty-uptime-sec (.get_uptime_secs topo-info))
+     "uptime" (pretty-uptime-sec uptime)
+     "uptimeSeconds" uptime
      "tasksTotal" (.get_num_tasks topo-info)
      "workersTotal" (.get_num_workers topo-info)
      "executorsTotal" (.get_num_executors topo-info)
@@ -533,102 +534,6 @@
      "debug" (or debugEnabled false)
      "samplingPct" (or samplingPct 10)
      "replicationCount" (.get_replication_count topo-info)}))
-=======
-       "window" k
-       "emitted" (get-in stats [:emitted k])
-       "transferred" (get-in stats [:transferred k])
-       "completeLatency" (float-str (get-in stats [:complete-latencies k]))
-       "acked" (get-in stats [:acked k])
-       "failed" (get-in stats [:failed k])})))
-
-(defn spout-comp [top-id summ-map errors window include-sys? secure?]
-  (for [[id summs] summ-map
-        :let [stats-seq (get-filled-stats summs)
-              stats (aggregate-spout-streams
-                     (aggregate-spout-stats
-                      stats-seq include-sys?))
-              last-error (most-recent-error (get errors id))
-              error-host (get-error-host last-error)
-              error-port (get-error-port last-error error-host top-id)]]
-    {"spoutId" id
-     "encodedSpoutId" (url-encode id)
-     "executors" (count summs)
-     "tasks" (sum-tasks summs)
-     "emitted" (get-in stats [:emitted window])
-     "transferred" (get-in stats [:transferred window])
-     "completeLatency" (float-str (get-in stats [:complete-latencies window]))
-     "acked" (get-in stats [:acked window])
-     "failed" (get-in stats [:failed window])
-     "errorHost" error-host
-     "errorPort" error-port
-     "errorWorkerLogLink" (worker-log-link error-host error-port top-id secure?)
-     "errorLapsedSecs" (get-error-time last-error)
-     "lastError" (get-error-data last-error)
-     "time" (if last-error (* 1000 (long (.get_error_time_secs ^ErrorInfo last-error))))}))
-
-(defn bolt-comp [top-id summ-map errors window include-sys? secure?]
-  (for [[id summs] summ-map
-        :let [stats-seq (get-filled-stats summs)
-              stats (aggregate-bolt-streams
-                     (aggregate-bolt-stats
-                      stats-seq include-sys?))
-              last-error (most-recent-error (get errors id))
-              error-host (get-error-host last-error)
-              error-port (get-error-port last-error error-host top-id)]]
-    {"boltId" id
-     "encodedBoltId" (url-encode id)
-     "executors" (count summs)
-     "tasks" (sum-tasks summs)
-     "emitted" (get-in stats [:emitted window])
-     "transferred" (get-in stats [:transferred window])
-     "capacity" (float-str (nil-to-zero (compute-bolt-capacity summs)))
-     "executeLatency" (float-str (get-in stats [:execute-latencies window]))
-     "executed" (get-in stats [:executed window])
-     "processLatency" (float-str (get-in stats [:process-latencies window]))
-     "acked" (get-in stats [:acked window])
-     "failed" (get-in stats [:failed window])
-     "errorHost" error-host
-     "errorPort" error-port
-     "errorWorkerLogLink" (worker-log-link error-host error-port top-id secure?)
-     "errorLapsedSecs" (get-error-time last-error)
-     "lastError" (get-error-data last-error)
-     "time" (if last-error (* 1000 (long (.get_error_time_secs ^ErrorInfo last-error))))}))
-
-(defn topology-summary [^TopologyInfo summ]
-  (let [executors (.get_executors summ)
-        workers (set (for [^ExecutorSummary e executors]
-                       [(.get_host e) (.get_port e)]))
-        topology-id (.get_id summ)
-        debug-options (get (.get_component_debug summ) topology-id)]
-      {"id" topology-id
-       "encodedId" (url-encode (.get_id summ))
-       "owner" (.get_owner summ)
-       "name" (.get_name summ)
-       "status" (.get_status summ)
-       "uptime" (pretty-uptime-sec (.get_uptime_secs summ))
-       "uptimeSeconds" (.get_uptime_secs summ)
-       "tasksTotal" (sum-tasks executors)
-       "workersTotal" (count workers)
-       "executorsTotal" (count executors)
-       "schedulerInfo" (.get_sched_status summ)
-       "debug" (if (not-nil? debug-options) (.is_enable debug-options) false)
-       "samplingPct" (if (not-nil? debug-options) (.get_samplingpct debug-options) 10)
-       "replicationCount" (.get_replication_count summ)}))
-
-(defn spout-summary-json [topology-id id stats window]
-  (let [times (stats-times (:emitted stats))
-        display-map (into {} (for [t times] [t pretty-uptime-sec]))
-        display-map (assoc display-map ":all-time" (fn [_] "All time"))]
-     (for [k (concat times [":all-time"])
-           :let [disp ((display-map k) k)]]
-       {"windowPretty" disp
-        "window" k
-        "emitted" (get-in stats [:emitted k])
-        "transferred" (get-in stats [:transferred k])
-        "completeLatency" (float-str (get-in stats [:complete-latencies k]))
-        "acked" (get-in stats [:acked k])
-        "failed" (get-in stats [:failed k])})))
->>>>>>> 7cf4d259
 
 (defn topology-page [id window include-sys? user secure?]
   (thrift/with-configured-nimbus-connection nimbus
@@ -647,46 +552,7 @@
         "windowHint" window-hint
         "msgTimeout" msg-timeout
         "configuration" topology-conf
-<<<<<<< HEAD
         "visualizationTable" []}))))
-=======
-        "visualizationTable" (stream-boxes visualizer-data)
-        "replicationCount" replication-count}))))
-
-(defn spout-output-stats
-  [stream-summary window]
-  (let [stream-summary (map-val swap-map-order (swap-map-order stream-summary))]
-    (for [[s stats] (stream-summary window)]
-      {"stream" s
-       "emitted" (nil-to-zero (:emitted stats))
-       "transferred" (nil-to-zero (:transferred stats))
-       "completeLatency" (float-str (:complete-latencies stats))
-       "acked" (nil-to-zero (:acked stats))
-       "failed" (nil-to-zero (:failed stats))})))
-
-(defn spout-executor-stats
-  [topology-id executors window include-sys? secure?]
-  (for [^ExecutorSummary e executors
-        :let [stats (.get_stats e)
-              stats (if stats
-                      (-> stats
-                          (aggregate-spout-stats include-sys?)
-                          aggregate-spout-streams
-                          swap-map-order
-                          (get window)))]]
-    {"id" (pretty-executor-info (.get_executor_info e))
-     "encodedId" (url-encode (pretty-executor-info (.get_executor_info e)))
-     "uptime" (pretty-uptime-sec (.get_uptime_secs e))
-     "uptimeSeconds" (.get_uptime_secs e)
-     "host" (.get_host e)
-     "port" (.get_port e)
-     "emitted" (nil-to-zero (:emitted stats))
-     "transferred" (nil-to-zero (:transferred stats))
-     "completeLatency" (float-str (:complete-latencies stats))
-     "acked" (nil-to-zero (:acked stats))
-     "failed" (nil-to-zero (:failed stats))
-     "workerLogLink" (worker-log-link (.get_host e) (.get_port e) topology-id secure?)}))
->>>>>>> 7cf4d259
 
 (defn component-errors
   [errors-list topology-id secure?]
@@ -705,7 +571,6 @@
         "errorLapsedSecs" (get-error-time e)
         "error" (.get_error e)})}))
 
-<<<<<<< HEAD
 (defmulti unpack-comp-agg-stat
   (fn [[_ ^ComponentAggregateStats s]] (.get_type s)))
 
@@ -788,10 +653,12 @@
         ^CommonAggregateStats cas (.get_common_stats stats)
         host (.get_host summ)
         port (.get_port summ)
-        exec-id (pretty-executor-info info)]
+        exec-id (pretty-executor-info info)
+        uptime (.get_uptime_secs summ)]
     {"id" exec-id
      "encodedId" (url-encode exec-id)
-     "uptime" (pretty-uptime-sec (.get_uptime_secs summ))
+     "uptime" (pretty-uptime-sec uptime)
+     "uptimeSeconds" uptime
      "host" host
      "port" port
      "emitted" (nil-to-zero (.get_emitted cas))
@@ -814,10 +681,12 @@
         ^CommonAggregateStats cas (.get_common_stats stats)
         host (.get_host summ)
         port (.get_port summ)
-        exec-id (pretty-executor-info info)]
+        exec-id (pretty-executor-info info)
+        uptime (.get_uptime_secs summ)]
     {"id" exec-id
      "encodedId" (url-encode exec-id)
-     "uptime" (pretty-uptime-sec (.get_uptime_secs summ))
+     "uptime" (pretty-uptime-sec uptime)
+     "uptimeSeconds" uptime
      "host" host
      "port" port
      "emitted" (nil-to-zero (.get_emitted cas))
@@ -850,105 +719,6 @@
      "executorStats" (map (partial unpack-comp-exec-stat topology-id secure?)
                           (.get_exec_stats info))}
     (-> info .get_errors (component-errors topology-id secure?))))
-=======
-(defn spout-stats
-  [window ^TopologyInfo topology-info component executors include-sys? secure?]
-  (let [window-hint (str " (" (window-hint window) ")")
-        stats (get-filled-stats executors)
-        stream-summary (-> stats (aggregate-spout-stats include-sys?))
-        summary (-> stream-summary aggregate-spout-streams)]
-    {"spoutSummary" (spout-summary-json
-                      (.get_id topology-info) component summary window)
-     "outputStats" (spout-output-stats stream-summary window)
-     "executorStats" (spout-executor-stats (.get_id topology-info)
-                                           executors window include-sys? secure?)}))
-
-(defn bolt-summary
-  [topology-id id stats window]
-  (let [times (stats-times (:emitted stats))
-        display-map (into {} (for [t times] [t pretty-uptime-sec]))
-        display-map (assoc display-map ":all-time" (fn [_] "All time"))]
-    (for [k (concat times [":all-time"])
-          :let [disp ((display-map k) k)]]
-      {"window" k
-       "windowPretty" disp
-       "emitted" (get-in stats [:emitted k])
-       "transferred" (get-in stats [:transferred k])
-       "executeLatency" (float-str (get-in stats [:execute-latencies k]))
-       "executed" (get-in stats [:executed k])
-       "processLatency" (float-str (get-in stats [:process-latencies k]))
-       "acked" (get-in stats [:acked k])
-       "failed" (get-in stats [:failed k])})))
-
-(defn bolt-output-stats
-  [stream-summary window]
-  (let [stream-summary (-> stream-summary
-                           swap-map-order
-                           (get window)
-                           (select-keys [:emitted :transferred])
-                           swap-map-order)]
-    (for [[s stats] stream-summary]
-      {"stream" s
-        "emitted" (nil-to-zero (:emitted stats))
-        "transferred" (nil-to-zero (:transferred stats))})))
-
-(defn bolt-input-stats
-  [stream-summary window]
-  (let [stream-summary
-        (-> stream-summary
-            swap-map-order
-            (get window)
-            (select-keys [:acked :failed :process-latencies
-                          :executed :execute-latencies])
-            swap-map-order)]
-    (for [[^GlobalStreamId s stats] stream-summary]
-      {"component" (.get_componentId s)
-       "encodedComponent" (url-encode (.get_componentId s))
-       "stream" (.get_streamId s)
-       "executeLatency" (float-str (:execute-latencies stats))
-       "processLatency" (float-str (:process-latencies stats))
-       "executed" (nil-to-zero (:executed stats))
-       "acked" (nil-to-zero (:acked stats))
-       "failed" (nil-to-zero (:failed stats))})))
-
-(defn bolt-executor-stats
-  [topology-id executors window include-sys? secure?]
-  (for [^ExecutorSummary e executors
-        :let [stats (.get_stats e)
-              stats (if stats
-                      (-> stats
-                          (aggregate-bolt-stats include-sys?)
-                          (aggregate-bolt-streams)
-                          swap-map-order
-                          (get window)))]]
-    {"id" (pretty-executor-info (.get_executor_info e))
-     "encodedId" (url-encode (pretty-executor-info (.get_executor_info e)))
-     "uptime" (pretty-uptime-sec (.get_uptime_secs e))
-     "uptimeSeconds" (.get_uptime_secs e)
-     "host" (.get_host e)
-     "port" (.get_port e)
-     "emitted" (nil-to-zero (:emitted stats))
-     "transferred" (nil-to-zero (:transferred stats))
-     "capacity" (float-str (nil-to-zero (compute-executor-capacity e)))
-     "executeLatency" (float-str (:execute-latencies stats))
-     "executed" (nil-to-zero (:executed stats))
-     "processLatency" (float-str (:process-latencies stats))
-     "acked" (nil-to-zero (:acked stats))
-     "failed" (nil-to-zero (:failed stats))
-     "workerLogLink" (worker-log-link (.get_host e) (.get_port e) topology-id secure?)}))
-
-(defn bolt-stats
-  [window ^TopologyInfo topology-info component executors include-sys? secure?]
-  (let [window-hint (str " (" (window-hint window) ")")
-        stats (get-filled-stats executors)
-        stream-summary (-> stats (aggregate-bolt-stats include-sys?))
-        summary (-> stream-summary aggregate-bolt-streams)]
-    {"boltStats" (bolt-summary (.get_id topology-info) component summary window)
-     "inputStats" (bolt-input-stats stream-summary window)
-     "outputStats" (bolt-output-stats stream-summary window)
-     "executorStats" (bolt-executor-stats
-                       (.get_id topology-info) executors window include-sys? secure?)}))
->>>>>>> 7cf4d259
 
 (defn component-page
   [topology-id component window include-sys? user secure?]
