--- conflicted
+++ resolved
@@ -348,19 +348,13 @@
 |componentType | String | component's type SPOUT or BOLT|
 |windowHint| String | window param value in "hh mm ss" format. Default value is "All Time"|
 |executors| Integer |Number of executor tasks in the component|
-<<<<<<< HEAD
-|componentErrors| Array of Strings | List of component errors|
+|componentErrors| Array of Errors | List of component errors|
 |componentErrors.time| Long | Timestamp when the exception occurred |
-|componentErrors.error| String | The stack trace of an exception info |
-=======
-|componentErrors| Array of Errors | List of component errors|
-|componentErrors.time| String | Date/time timezone for the error|
 |componentErrors.errorHost| String | host name for the error|
 |componentErrors.errorPort| String | port for the error|
 |componentErrors.error| String |Shows the error happened in a component|
 |componentErrors.errorLapsedSecs| Integer | Number of seconds elapsed since the error happened in a component |
 |componentErrors.errorWorkerLogLink| String | Link to the worker log that reported the exception |
->>>>>>> 6b50a7f6
 |topologyId| String | Topology's Id|
 |tasks| Integer |Number of instances of component|
 |window    |String. Default value "All Time" | window duration for metrics in seconds|
@@ -394,36 +388,13 @@
     "componentType": "spout",
     "windowHint": "10m 0s",
     "executors": 5,
-<<<<<<< HEAD
-    "componentErrors": [
-    	{
-    		"time":1406006074000,
-    		"error":"java.lang.RuntimeException: java.lang.NullPointerException
-	at backtype.storm.utils.DisruptorQueue.consumeBatchToCursor(DisruptorQueue.java:84)
-	at backtype.storm.utils.DisruptorQueue.consumeBatchWhenAvailable(DisruptorQueue.java:55)
-	at backtype.storm.disruptor$consume_batch_when_available.invoke(disruptor.clj:56)
-	at backtype.storm.disruptor$consume_loop_STAR_$fn__1597.invoke(disruptor.clj:67)
-	at backtype.storm.util$async_loop$fn__465.invoke(util.clj:377)
-	at clojure.lang.AFn.run(AFn.java:24)
-	at java.lang.Thread.run(Thread.java:662)
-Caused by: java.lang.NullPointerException
-	at backtype.storm.serialization.SerializationFactory$IdDictionary.getStreamName(SerializationFactory.java:137)
-	at backtype.storm.serialization.KryoTupleDeserializer.deserialize(KryoTupleDeserializer.java:34)
-	at backtype.storm.daemon.executor$mk_task_receiver$fn__3967.invoke(executor.clj:311)
-	at backtype.storm.disruptor$clojure_handler$reify__1585.onEvent(disruptor.clj:43)
-	at backtype.storm.utils.DisruptorQueue.consumeBatchToCursor(DisruptorQueue.java:81)
-	... 6 more"
-    	}
-    ],
-=======
-    "componentErrors":[{"time": "Fri, 18 Jul 2014 19:00:16 +0000",
+    "componentErrors":[{"time": 1406006074000,
                         "errorHost": "10.11.1.70",
                         "errorPort": 6701,
                         "errorWorkerLogLink": "http://10.11.1.7:8000/log?file=worker-6701.log",
                         "errorLapsedSecs": 16,
                         "error": "java.lang.RuntimeException: java.lang.StringIndexOutOfBoundsException: Some Error\n\tat backtype.storm.utils.DisruptorQueue.consumeBatchToCursor(DisruptorQueue.java:128)\n\tat backtype.storm.utils.DisruptorQueue.consumeBatchWhenAvailable(DisruptorQueue.java:99)\n\tat backtype.storm.disruptor$consume_batch_when_available.invoke(disruptor.clj:80)\n\tat backtype...more.."
     }],
->>>>>>> 6b50a7f6
     "topologyId": "WordCount3-1-1402960825",
     "tasks": 5,
     "window": "600",
