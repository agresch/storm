/**
 * Licensed to the Apache Software Foundation (ASF) under one
 * or more contributor license agreements.  See the NOTICE file
 * distributed with this work for additional information
 * regarding copyright ownership.  The ASF licenses this file
 * to you under the Apache License, Version 2.0 (the
 * "License"); you may not use this file except in compliance
 * with the License.  You may obtain a copy of the License at
 *
 * http://www.apache.org/licenses/LICENSE-2.0
 *
 * Unless required by applicable law or agreed to in writing, software
 * distributed under the License is distributed on an "AS IS" BASIS,
 * WITHOUT WARRANTIES OR CONDITIONS OF ANY KIND, either express or implied.
 * See the License for the specific language governing permissions and
 * limitations under the License.
 */
package org.apache.storm.hbase.bolt;

import backtype.storm.topology.OutputFieldsDeclarer;
import backtype.storm.tuple.Tuple;
import backtype.storm.utils.TupleUtils;
import backtype.storm.Config;
import org.apache.hadoop.hbase.client.Durability;
import org.apache.hadoop.hbase.client.Mutation;
import org.apache.storm.hbase.bolt.mapper.HBaseMapper;
import org.apache.storm.hbase.common.ColumnList;
import org.slf4j.Logger;
import org.slf4j.LoggerFactory;

import java.util.Map;
import java.util.List;
import java.util.LinkedList;

/**
 * Basic bolt for writing to HBase.
 *
 * Note: Each HBaseBolt defined in a topology is tied to a specific table.
 *
 */
public class HBaseBolt  extends AbstractHBaseBolt {
    private static final Logger LOG = LoggerFactory.getLogger(HBaseBolt.class);

    boolean writeToWAL = true;
    List<Mutation> batchMutations;
    List<Tuple> tupleBatch;

    public HBaseBolt(String tableName, HBaseMapper mapper) {
        super(tableName, mapper);
        this.batchMutations = new LinkedList<>();
        this.tupleBatch = new LinkedList<>();
    }

    public HBaseBolt writeToWAL(boolean writeToWAL) {
        this.writeToWAL = writeToWAL;
        return this;
    }

    public HBaseBolt withConfigKey(String configKey) {
        this.configKey = configKey;
        return this;
    }

    public HBaseBolt withBatchSize(int batchSize) {
        this.batchSize = batchSize;
        return this;
    }

    public HBaseBolt withFlushIntervalSecs(int flushIntervalSecs) {
        this.flushIntervalSecs = flushIntervalSecs;
        return this;
    }

    @Override
    public Map<String, Object> getComponentConfiguration() {
        Map<String, Object> conf = super.getComponentConfiguration();
        if (conf == null) {
            conf = new Config();
        }

        if (conf.containsKey("topology.message.timeout.secs") && flushIntervalSecs == 0) {
            Integer topologyTimeout = Integer.parseInt(conf.get("topology.message.timeout.secs").toString());
            flushIntervalSecs = (int)(Math.floor(topologyTimeout / 2));
            LOG.debug("Setting flush interval to [{}] based on topology.message.timeout.secs", flushIntervalSecs);
        }

        LOG.info("Enabling tick tuple with interval [{}]", flushIntervalSecs);
        conf.put(Config.TOPOLOGY_TICK_TUPLE_FREQ_SECS, flushIntervalSecs);
        return conf;
    }


    @Override
    public void execute(Tuple tuple) {
        boolean flush = false;
        try {
            if (TupleUtils.isTick(tuple)) {
<<<<<<< HEAD
                LOG.debug("TICK received! current batch status [" + tupleBatch.size() + "/" + batchSize + "]");
                collector.ack(tuple);
=======
                LOG.debug("TICK received! current batch status [{}/{}]", tupleBatch.size(), batchSize);
>>>>>>> 3193d405
                flush = true;
            } else {
                byte[] rowKey = this.mapper.rowKey(tuple);
                ColumnList cols = this.mapper.columns(tuple);
                List<Mutation> mutations = hBaseClient.constructMutationReq(rowKey, cols, writeToWAL? Durability.SYNC_WAL : Durability.SKIP_WAL);
                batchMutations.addAll(mutations);
                tupleBatch.add(tuple);
                if (tupleBatch.size() >= batchSize) {
                    flush = true;
                }
            }

            if (flush && !tupleBatch.isEmpty()) {
                this.hBaseClient.batchMutate(batchMutations);
                LOG.debug("acknowledging tuples after batchMutate");
                for(Tuple t : tupleBatch) {
                    collector.ack(t);
                }
                tupleBatch.clear();
                batchMutations.clear();
            }
        } catch(Exception e){
            this.collector.reportError(e);
            for (Tuple t : tupleBatch) {
                collector.fail(t);
            }
            tupleBatch.clear();
            batchMutations.clear();
        }
    }

    @Override
    public void declareOutputFields(OutputFieldsDeclarer outputFieldsDeclarer) {

    }
}<|MERGE_RESOLUTION|>--- conflicted
+++ resolved
@@ -95,12 +95,8 @@
         boolean flush = false;
         try {
             if (TupleUtils.isTick(tuple)) {
-<<<<<<< HEAD
-                LOG.debug("TICK received! current batch status [" + tupleBatch.size() + "/" + batchSize + "]");
+                LOG.debug("TICK received! current batch status [{}/{}]", tupleBatch.size(), batchSize);
                 collector.ack(tuple);
-=======
-                LOG.debug("TICK received! current batch status [{}/{}]", tupleBatch.size(), batchSize);
->>>>>>> 3193d405
                 flush = true;
             } else {
                 byte[] rowKey = this.mapper.rowKey(tuple);
